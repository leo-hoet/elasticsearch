--- conflicted
+++ resolved
@@ -34,13 +34,8 @@
 
         NumShards numShards = getNumShards("test");
 
-<<<<<<< HEAD
-        ClusterStateResponse stateResponse = clusterAdmin().prepareState().get();
+        ClusterStateResponse stateResponse = clusterAdmin().prepareState(TEST_REQUEST_TIMEOUT).get();
         assertThat(stateResponse.getState().metadata().getProject().index("test").getState(), equalTo(IndexMetadata.State.OPEN));
-=======
-        ClusterStateResponse stateResponse = clusterAdmin().prepareState(TEST_REQUEST_TIMEOUT).get();
-        assertThat(stateResponse.getState().metadata().index("test").getState(), equalTo(IndexMetadata.State.OPEN));
->>>>>>> ecd887d6
         assertThat(stateResponse.getState().routingTable().index("test").size(), equalTo(numShards.numPrimaries));
         assertEquals(
             stateResponse.getState().routingTable().index("test").shardsWithState(ShardRoutingState.STARTED).size(),
@@ -53,13 +48,8 @@
         logger.info("--> closing test index...");
         assertAcked(indicesAdmin().prepareClose("test"));
 
-<<<<<<< HEAD
-        stateResponse = clusterAdmin().prepareState().get();
+        stateResponse = clusterAdmin().prepareState(TEST_REQUEST_TIMEOUT).get();
         assertThat(stateResponse.getState().metadata().getProject().index("test").getState(), equalTo(IndexMetadata.State.CLOSE));
-=======
-        stateResponse = clusterAdmin().prepareState(TEST_REQUEST_TIMEOUT).get();
-        assertThat(stateResponse.getState().metadata().index("test").getState(), equalTo(IndexMetadata.State.CLOSE));
->>>>>>> ecd887d6
         assertThat(stateResponse.getState().routingTable().index("test"), notNullValue());
 
         logger.info("--> trying to index into a closed index ...");
@@ -76,13 +66,8 @@
         logger.info("--> waiting for green status");
         ensureGreen();
 
-<<<<<<< HEAD
-        stateResponse = clusterAdmin().prepareState().get();
+        stateResponse = clusterAdmin().prepareState(TEST_REQUEST_TIMEOUT).get();
         assertThat(stateResponse.getState().metadata().getProject().index("test").getState(), equalTo(IndexMetadata.State.OPEN));
-=======
-        stateResponse = clusterAdmin().prepareState(TEST_REQUEST_TIMEOUT).get();
-        assertThat(stateResponse.getState().metadata().index("test").getState(), equalTo(IndexMetadata.State.OPEN));
->>>>>>> ecd887d6
 
         assertThat(stateResponse.getState().routingTable().index("test").size(), equalTo(numShards.numPrimaries));
         assertEquals(
@@ -117,13 +102,8 @@
 
         NumShards numShards = getNumShards("test");
 
-<<<<<<< HEAD
-        ClusterStateResponse stateResponse = clusterAdmin().prepareState().get();
+        ClusterStateResponse stateResponse = clusterAdmin().prepareState(TEST_REQUEST_TIMEOUT).get();
         assertThat(stateResponse.getState().metadata().getProject().index("test").getState(), equalTo(IndexMetadata.State.OPEN));
-=======
-        ClusterStateResponse stateResponse = clusterAdmin().prepareState(TEST_REQUEST_TIMEOUT).get();
-        assertThat(stateResponse.getState().metadata().index("test").getState(), equalTo(IndexMetadata.State.OPEN));
->>>>>>> ecd887d6
         assertThat(stateResponse.getState().routingTable().index("test").size(), equalTo(numShards.numPrimaries));
         assertEquals(
             stateResponse.getState().routingTable().index("test").shardsWithState(ShardRoutingState.STARTED).size(),
