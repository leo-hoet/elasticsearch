--- conflicted
+++ resolved
@@ -47,11 +47,7 @@
         final ThreadPool threadPool,
         final MetadataMappingService metadataMappingService,
         final ActionFilters actionFilters,
-<<<<<<< HEAD
         final ProjectResolver projectResolver,
-        final IndexNameExpressionResolver indexNameExpressionResolver,
-=======
->>>>>>> 90bfdbc2
         final SystemIndices systemIndices
     ) {
         super(
