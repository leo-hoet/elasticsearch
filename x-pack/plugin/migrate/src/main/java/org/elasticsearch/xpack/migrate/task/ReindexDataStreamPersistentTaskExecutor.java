--- conflicted
+++ resolved
@@ -74,13 +74,7 @@
             if (dataStreamInfos.size() == 1) {
                 List<Index> indices = dataStreamInfos.getFirst().getDataStream().getIndices();
                 List<Index> indicesToBeReindexed = indices.stream()
-<<<<<<< HEAD
-                    .filter(
-                        index -> clusterService.state().getMetadata().getProject().index(index).getCreationVersion().isLegacyIndexVersion()
-                    )
-=======
-                    .filter(getOldIndexVersionPredicate(clusterService.state().metadata()))
->>>>>>> a5607829
+                    .filter(getOldIndexVersionPredicate(clusterService.state().metadata().getProject()))
                     .toList();
                 reindexDataStreamTask.setPendingIndicesCount(indicesToBeReindexed.size());
                 for (Index index : indicesToBeReindexed) {
