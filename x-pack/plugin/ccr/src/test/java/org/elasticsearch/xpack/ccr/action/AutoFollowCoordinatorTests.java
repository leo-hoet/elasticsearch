/*
 * Copyright Elasticsearch B.V. and/or licensed to Elasticsearch B.V. under one
 * or more contributor license agreements. Licensed under the Elastic License
 * 2.0; you may not use this file except in compliance with the Elastic License
 * 2.0.
 */
package org.elasticsearch.xpack.ccr.action;

import org.elasticsearch.action.admin.cluster.state.ClusterStateResponse;
import org.elasticsearch.action.support.replication.ClusterStateCreationUtils;
import org.elasticsearch.client.internal.Client;
import org.elasticsearch.client.internal.RedirectToLocalClusterRemoteClusterClient;
import org.elasticsearch.cluster.ClusterName;
import org.elasticsearch.cluster.ClusterState;
import org.elasticsearch.cluster.metadata.DataStream;
import org.elasticsearch.cluster.metadata.DataStreamTestHelper;
import org.elasticsearch.cluster.metadata.IndexAbstraction;
import org.elasticsearch.cluster.metadata.IndexMetadata;
import org.elasticsearch.cluster.metadata.Metadata;
import org.elasticsearch.cluster.metadata.ProjectMetadata;
import org.elasticsearch.cluster.routing.IndexRoutingTable;
import org.elasticsearch.cluster.routing.RoutingTable;
import org.elasticsearch.cluster.routing.ShardRouting;
import org.elasticsearch.cluster.routing.ShardRoutingState;
import org.elasticsearch.cluster.routing.TestShardRouting;
import org.elasticsearch.cluster.service.ClusterService;
import org.elasticsearch.common.UUIDs;
import org.elasticsearch.common.settings.ClusterSettings;
import org.elasticsearch.common.settings.Settings;
import org.elasticsearch.common.unit.ByteSizeValue;
import org.elasticsearch.common.util.Maps;
import org.elasticsearch.common.util.concurrent.ConcurrentCollections;
import org.elasticsearch.common.util.concurrent.EsRejectedExecutionException;
import org.elasticsearch.core.TimeValue;
import org.elasticsearch.core.Tuple;
import org.elasticsearch.index.Index;
import org.elasticsearch.index.IndexMode;
import org.elasticsearch.index.IndexSettings;
import org.elasticsearch.index.IndexVersion;
import org.elasticsearch.index.IndexVersions;
import org.elasticsearch.index.shard.ShardId;
import org.elasticsearch.test.ESTestCase;
import org.elasticsearch.test.index.IndexVersionUtils;
import org.elasticsearch.xpack.ccr.Ccr;
import org.elasticsearch.xpack.ccr.CcrLicenseChecker;
import org.elasticsearch.xpack.ccr.CcrSettings;
import org.elasticsearch.xpack.ccr.action.AutoFollowCoordinator.AutoFollower;
import org.elasticsearch.xpack.core.ccr.AutoFollowMetadata;
import org.elasticsearch.xpack.core.ccr.AutoFollowMetadata.AutoFollowPattern;
import org.elasticsearch.xpack.core.ccr.AutoFollowStats;
import org.elasticsearch.xpack.core.ccr.action.ActivateAutoFollowPatternAction;
import org.elasticsearch.xpack.core.ccr.action.PutAutoFollowPatternAction;
import org.elasticsearch.xpack.core.ccr.action.PutFollowAction;

import java.util.ArrayList;
import java.util.Arrays;
import java.util.Collections;
import java.util.HashMap;
import java.util.LinkedList;
import java.util.List;
import java.util.Map;
import java.util.Set;
import java.util.concurrent.CountDownLatch;
import java.util.concurrent.ExecutorService;
import java.util.concurrent.Executors;
import java.util.concurrent.atomic.AtomicBoolean;
import java.util.concurrent.atomic.AtomicInteger;
import java.util.concurrent.atomic.AtomicReference;
import java.util.function.BiConsumer;
import java.util.function.Consumer;
import java.util.function.Function;
import java.util.function.Supplier;

import static java.util.Collections.emptyMap;
import static java.util.Collections.singletonList;
import static java.util.Collections.singletonMap;
import static org.elasticsearch.xpack.ccr.action.AutoFollowCoordinator.AutoFollower.cleanFollowedRemoteIndices;
import static org.elasticsearch.xpack.ccr.action.AutoFollowCoordinator.AutoFollower.recordLeaderIndexAsFollowFunction;
import static org.hamcrest.Matchers.anEmptyMap;
import static org.hamcrest.Matchers.containsInAnyOrder;
import static org.hamcrest.Matchers.containsString;
import static org.hamcrest.Matchers.empty;
import static org.hamcrest.Matchers.equalTo;
import static org.hamcrest.Matchers.greaterThan;
import static org.hamcrest.Matchers.hasItem;
import static org.hamcrest.Matchers.is;
import static org.hamcrest.Matchers.matchesPattern;
import static org.hamcrest.Matchers.notNullValue;
import static org.hamcrest.Matchers.nullValue;
import static org.hamcrest.Matchers.sameInstance;
import static org.hamcrest.Matchers.startsWith;
import static org.mockito.ArgumentMatchers.any;
import static org.mockito.ArgumentMatchers.anyString;
import static org.mockito.Mockito.mock;
import static org.mockito.Mockito.when;

public class AutoFollowCoordinatorTests extends ESTestCase {

    public void testAutoFollower() {
        Client client = mock(Client.class);
        when(client.getRemoteClusterClient(anyString(), any(), any())).thenReturn(new RedirectToLocalClusterRemoteClusterClient(client));

        ClusterState remoteState = createRemoteClusterState("logs-20190101", true);

        AutoFollowPattern autoFollowPattern = createAutoFollowPattern("remote", "logs-*");
        Map<String, AutoFollowPattern> patterns = new HashMap<>();
        patterns.put("remote", autoFollowPattern);
        Map<String, List<String>> followedLeaderIndexUUIDS = new HashMap<>();
        followedLeaderIndexUUIDS.put("remote", new ArrayList<>());
        Map<String, Map<String, String>> autoFollowHeaders = new HashMap<>();
        autoFollowHeaders.put("remote", Map.of("key", "val"));
        AutoFollowMetadata autoFollowMetadata = new AutoFollowMetadata(patterns, followedLeaderIndexUUIDS, autoFollowHeaders);

        ClusterState currentState = ClusterState.builder(new ClusterName("name"))
            .metadata(Metadata.builder().putCustom(AutoFollowMetadata.TYPE, autoFollowMetadata))
            .build();

        boolean[] invoked = new boolean[] { false };
        Consumer<List<AutoFollowCoordinator.AutoFollowResult>> handler = results -> {
            invoked[0] = true;

            assertThat(results.size(), equalTo(1));
            assertThat(results.get(0).clusterStateFetchException, nullValue());
            List<Map.Entry<Index, Exception>> entries = new ArrayList<>(results.get(0).autoFollowExecutionResults.entrySet());
            assertThat(entries.size(), equalTo(1));
            assertThat(entries.get(0).getKey().getName(), equalTo("logs-20190101"));
            assertThat(entries.get(0).getValue(), nullValue());
        };
        AutoFollower autoFollower = new AutoFollower("remote", handler, localClusterStateSupplier(currentState), () -> 1L, Runnable::run) {
            @Override
            void getRemoteClusterState(String remoteCluster, long metadataVersion, BiConsumer<ClusterStateResponse, Exception> handler) {
                assertThat(remoteCluster, equalTo("remote"));
                handler.accept(new ClusterStateResponse(new ClusterName("name"), remoteState, false), null);
            }

            @Override
            void createAndFollow(
                Map<String, String> headers,
                PutFollowAction.Request followRequest,
                Runnable successHandler,
                Consumer<Exception> failureHandler
            ) {
                assertThat(headers, equalTo(autoFollowHeaders.get("remote")));
                assertThat(followRequest.getRemoteCluster(), equalTo("remote"));
                assertThat(followRequest.getLeaderIndex(), equalTo("logs-20190101"));
                assertThat(followRequest.getFollowerIndex(), equalTo("logs-20190101"));
                assertThat(followRequest.masterNodeTimeout(), equalTo(TimeValue.MAX_VALUE));
                successHandler.run();
            }

            @Override
            void updateAutoFollowMetadata(Function<ClusterState, ClusterState> updateFunction, Consumer<Exception> handler) {
                ClusterState resultCs = updateFunction.apply(currentState);
                AutoFollowMetadata result = resultCs.metadata().getProject().custom(AutoFollowMetadata.TYPE);
                assertThat(result.getFollowedLeaderIndexUUIDs().size(), equalTo(1));
                assertThat(result.getFollowedLeaderIndexUUIDs().get("remote").size(), equalTo(1));
                handler.accept(null);
            }

            @Override
            void cleanFollowedRemoteIndices(ClusterState remoteClusterState, List<String> patterns) {
                // Ignore, to avoid invoking updateAutoFollowMetadata(...) twice
            }
        };
        autoFollower.start();
        assertThat(invoked[0], is(true));
    }

    public void testAutoFollower_dataStream() {
        Client client = mock(Client.class);
        when(client.getRemoteClusterClient(anyString(), any(), any())).thenReturn(new RedirectToLocalClusterRemoteClusterClient(client));

        ClusterState remoteState = createRemoteClusterStateWithDataStream("logs-foobar");

        AutoFollowPattern autoFollowPattern = createAutoFollowPattern("remote", "logs-*");
        Map<String, AutoFollowPattern> patterns = new HashMap<>();
        patterns.put("remote", autoFollowPattern);
        Map<String, List<String>> followedLeaderIndexUUIDS = new HashMap<>();
        followedLeaderIndexUUIDS.put("remote", new ArrayList<>());
        Map<String, Map<String, String>> autoFollowHeaders = new HashMap<>();
        autoFollowHeaders.put("remote", Map.of("key", "val"));
        AutoFollowMetadata autoFollowMetadata = new AutoFollowMetadata(patterns, followedLeaderIndexUUIDS, autoFollowHeaders);

        ClusterState currentState = ClusterState.builder(new ClusterName("name"))
            .metadata(Metadata.builder().putCustom(AutoFollowMetadata.TYPE, autoFollowMetadata))
            .build();

        boolean[] invoked = new boolean[] { false };
        Consumer<List<AutoFollowCoordinator.AutoFollowResult>> handler = results -> {
            invoked[0] = true;

            assertThat(results.size(), equalTo(1));
            assertThat(results.get(0).clusterStateFetchException, nullValue());
            List<Map.Entry<Index, Exception>> entries = new ArrayList<>(results.get(0).autoFollowExecutionResults.entrySet());
            assertThat(entries.size(), equalTo(1));
            assertThat(entries.get(0).getKey().getName(), matchesPattern(DataStreamTestHelper.backingIndexPattern("logs-foobar", 1)));
            assertThat(entries.get(0).getValue(), nullValue());
        };
        AutoFollower autoFollower = new AutoFollower("remote", handler, localClusterStateSupplier(currentState), () -> 1L, Runnable::run) {
            @Override
            void getRemoteClusterState(String remoteCluster, long metadataVersion, BiConsumer<ClusterStateResponse, Exception> handler) {
                assertThat(remoteCluster, equalTo("remote"));
                handler.accept(new ClusterStateResponse(new ClusterName("name"), remoteState, false), null);
            }

            @Override
            void createAndFollow(
                Map<String, String> headers,
                PutFollowAction.Request followRequest,
                Runnable successHandler,
                Consumer<Exception> failureHandler
            ) {
                assertThat(headers, equalTo(autoFollowHeaders.get("remote")));
                assertThat(followRequest.getRemoteCluster(), equalTo("remote"));
                assertThat(followRequest.getLeaderIndex(), matchesPattern(DataStreamTestHelper.backingIndexPattern("logs-foobar", 1)));
                assertThat(followRequest.getFollowerIndex(), matchesPattern(DataStreamTestHelper.backingIndexPattern("logs-foobar", 1)));
                assertThat(followRequest.masterNodeTimeout(), equalTo(TimeValue.MAX_VALUE));
                successHandler.run();
            }

            @Override
            void updateAutoFollowMetadata(Function<ClusterState, ClusterState> updateFunction, Consumer<Exception> handler) {
                ClusterState resultCs = updateFunction.apply(currentState);
                AutoFollowMetadata result = resultCs.metadata().getProject().custom(AutoFollowMetadata.TYPE);
                assertThat(result.getFollowedLeaderIndexUUIDs().size(), equalTo(1));
                assertThat(result.getFollowedLeaderIndexUUIDs().get("remote").size(), equalTo(1));
                handler.accept(null);
            }

            @Override
            void cleanFollowedRemoteIndices(ClusterState remoteClusterState, List<String> patterns) {
                // Ignore, to avoid invoking updateAutoFollowMetadata(...) twice
            }
        };
        autoFollower.start();
        assertThat(invoked[0], is(true));
    }

    public void testAutoFollowerClusterStateApiFailure() {
        Client client = mock(Client.class);
        when(client.getRemoteClusterClient(anyString(), any(), any())).thenReturn(new RedirectToLocalClusterRemoteClusterClient(client));

        AutoFollowPattern autoFollowPattern = createAutoFollowPattern("remote", "logs-*");
        Map<String, AutoFollowPattern> patterns = new HashMap<>();
        patterns.put("remote", autoFollowPattern);
        Map<String, List<String>> followedLeaderIndexUUIDS = new HashMap<>();
        followedLeaderIndexUUIDS.put("remote", new ArrayList<>());
        Map<String, Map<String, String>> headers = new HashMap<>();
        AutoFollowMetadata autoFollowMetadata = new AutoFollowMetadata(patterns, followedLeaderIndexUUIDS, headers);
        ClusterState clusterState = ClusterState.builder(new ClusterName("remote"))
            .metadata(Metadata.builder().putCustom(AutoFollowMetadata.TYPE, autoFollowMetadata))
            .build();

        Exception failure = new RuntimeException("failure");
        boolean[] invoked = new boolean[] { false };
        Consumer<List<AutoFollowCoordinator.AutoFollowResult>> handler = results -> {
            invoked[0] = true;

            assertThat(results.size(), equalTo(1));
            assertThat(results.get(0).clusterStateFetchException, sameInstance(failure));
            assertThat(results.get(0).autoFollowExecutionResults.entrySet().size(), equalTo(0));
        };
        AutoFollower autoFollower = new AutoFollower("remote", handler, localClusterStateSupplier(clusterState), () -> 1L, Runnable::run) {
            @Override
            void getRemoteClusterState(String remoteCluster, long metadataVersion, BiConsumer<ClusterStateResponse, Exception> handler) {
                handler.accept(null, failure);
            }

            @Override
            void createAndFollow(
                Map<String, String> headers,
                PutFollowAction.Request followRequest,
                Runnable successHandler,
                Consumer<Exception> failureHandler
            ) {
                fail("should not get here");
            }

            @Override
            void updateAutoFollowMetadata(Function<ClusterState, ClusterState> updateFunction, Consumer<Exception> handler) {
                fail("should not get here");
            }
        };
        autoFollower.start();
        assertThat(invoked[0], is(true));
    }

    public void testAutoFollowerUpdateClusterStateFailure() {
        Client client = mock(Client.class);
        when(client.getRemoteClusterClient(anyString(), any(), any())).thenReturn(new RedirectToLocalClusterRemoteClusterClient(client));
        ClusterState remoteState = createRemoteClusterState("logs-20190101", true);

        AutoFollowPattern autoFollowPattern = createAutoFollowPattern("remote", "logs-*");
        Map<String, AutoFollowPattern> patterns = new HashMap<>();
        patterns.put("remote", autoFollowPattern);
        Map<String, List<String>> followedLeaderIndexUUIDS = new HashMap<>();
        followedLeaderIndexUUIDS.put("remote", new ArrayList<>());
        Map<String, Map<String, String>> headers = new HashMap<>();
        AutoFollowMetadata autoFollowMetadata = new AutoFollowMetadata(patterns, followedLeaderIndexUUIDS, headers);
        ClusterState clusterState = ClusterState.builder(new ClusterName("remote"))
            .metadata(Metadata.builder().putCustom(AutoFollowMetadata.TYPE, autoFollowMetadata))
            .build();

        Exception failure = new RuntimeException("failure");
        boolean[] invoked = new boolean[] { false };
        Consumer<List<AutoFollowCoordinator.AutoFollowResult>> handler = results -> {
            invoked[0] = true;

            assertThat(results.size(), equalTo(1));
            assertThat(results.get(0).clusterStateFetchException, nullValue());
            List<Map.Entry<Index, Exception>> entries = new ArrayList<>(results.get(0).autoFollowExecutionResults.entrySet());
            assertThat(entries.size(), equalTo(1));
            assertThat(entries.get(0).getKey().getName(), equalTo("logs-20190101"));
            assertThat(entries.get(0).getValue(), sameInstance(failure));
        };
        AutoFollower autoFollower = new AutoFollower("remote", handler, localClusterStateSupplier(clusterState), () -> 1L, Runnable::run) {
            @Override
            void getRemoteClusterState(String remoteCluster, long metadataVersion, BiConsumer<ClusterStateResponse, Exception> handler) {
                handler.accept(new ClusterStateResponse(new ClusterName("name"), remoteState, false), null);
            }

            @Override
            void createAndFollow(
                Map<String, String> headers,
                PutFollowAction.Request followRequest,
                Runnable successHandler,
                Consumer<Exception> failureHandler
            ) {
                assertThat(followRequest.getRemoteCluster(), equalTo("remote"));
                assertThat(followRequest.getLeaderIndex(), equalTo("logs-20190101"));
                assertThat(followRequest.getFollowerIndex(), equalTo("logs-20190101"));
                assertThat(followRequest.masterNodeTimeout(), equalTo(TimeValue.MAX_VALUE));
                successHandler.run();
            }

            @Override
            void updateAutoFollowMetadata(Function<ClusterState, ClusterState> updateFunction, Consumer<Exception> handler) {
                handler.accept(failure);
            }
        };
        autoFollower.start();
        assertThat(invoked[0], is(true));
    }

    public void testAutoFollowerWithNoActivePatternsDoesNotStart() {
        final String remoteCluster = randomAlphaOfLength(5);

        final Map<String, AutoFollowPattern> autoFollowPatterns = Maps.newMapWithExpectedSize(2);
        autoFollowPatterns.put(
            "pattern_1",
            new AutoFollowPattern(
                remoteCluster,
                List.of("logs-*", "test-*"),
                Collections.emptyList(),
                "copy-",
                Settings.EMPTY,
                false,
                null,
                null,
                null,
                null,
                null,
                null,
                null,
                null,
                null,
                null
            )
        );
        autoFollowPatterns.put(
            "pattern_2",
            new AutoFollowPattern(
                remoteCluster,
                List.of("users-*"),
                Collections.emptyList(),
                "copy-",
                Settings.EMPTY,
                false,
                null,
                null,
                null,
                null,
                null,
                null,
                null,
                null,
                null,
                null
            )
        );

        final Map<String, List<String>> followedLeaderIndexUUIDs = Maps.newMapWithExpectedSize(2);
        followedLeaderIndexUUIDs.put("pattern_1", List.of("uuid1", "uuid2"));
        followedLeaderIndexUUIDs.put("pattern_2", Collections.emptyList());

        final Map<String, Map<String, String>> headers = Maps.newMapWithExpectedSize(2);
        headers.put("pattern_1", singletonMap("header", "value"));
        headers.put("pattern_2", emptyMap());

        final Supplier<ClusterState> followerClusterStateSupplier = localClusterStateSupplier(
            ClusterState.builder(new ClusterName("test"))
                .metadata(
                    Metadata.builder()
                        .putCustom(AutoFollowMetadata.TYPE, new AutoFollowMetadata(autoFollowPatterns, followedLeaderIndexUUIDs, headers))
                        .build()
                )
                .build()
        );

        final AtomicBoolean invoked = new AtomicBoolean(false);
        final AutoFollower autoFollower = new AutoFollower(
            remoteCluster,
            v -> invoked.set(true),
            followerClusterStateSupplier,
            () -> 1L,
            Runnable::run
        ) {
            @Override
            void getRemoteClusterState(String remote, long metadataVersion, BiConsumer<ClusterStateResponse, Exception> handler) {
                invoked.set(true);
            }

            @Override
            void createAndFollow(
                Map<String, String> headers,
                PutFollowAction.Request request,
                Runnable successHandler,
                Consumer<Exception> failureHandler
            ) {
                invoked.set(true);
                successHandler.run();
            }

            @Override
            void updateAutoFollowMetadata(Function<ClusterState, ClusterState> updateFunction, Consumer<Exception> handler) {
                invoked.set(true);
            }
        };

        autoFollower.start();
        assertThat(invoked.get(), is(false));
    }

    public void testAutoFollowerWithPausedActivePatterns() {
        final String remoteCluster = randomAlphaOfLength(5);

        final AtomicReference<ClusterState> remoteClusterState = new AtomicReference<>(
            createRemoteClusterState("patternLogs-0", true, randomLongBetween(1L, 1_000L))
        );

        final AtomicReference<ClusterState> localClusterState = new AtomicReference<>(
            ClusterState.builder(new ClusterName("local"))
                .metadata(Metadata.builder().putCustom(AutoFollowMetadata.TYPE, new AutoFollowMetadata(emptyMap(), emptyMap(), emptyMap())))
                .build()
        );

        // compute and return the local cluster state, updated with some auto-follow patterns
        final Supplier<ClusterState> localClusterStateSupplier = () -> localClusterState.updateAndGet(currentLocalState -> {
            final int nextClusterStateVersion = (int) (currentLocalState.version() + 1);

            final ClusterState nextLocalClusterState;
            if (nextClusterStateVersion == 1) {
                // cluster state #1 : one pattern is active
                PutAutoFollowPatternAction.Request request = new PutAutoFollowPatternAction.Request(
                    TEST_REQUEST_TIMEOUT,
                    TEST_REQUEST_TIMEOUT
                );
                request.setName("patternLogs");
                request.setRemoteCluster(remoteCluster);
                request.setLeaderIndexPatterns(singletonList("patternLogs-*"));
                request.setFollowIndexNamePattern("copy-{{leader_index}}");
                nextLocalClusterState = TransportPutAutoFollowPatternAction.innerPut(
                    request,
                    emptyMap(),
                    currentLocalState,
                    remoteClusterState.get()
                );

            } else if (nextClusterStateVersion == 2) {
                // cluster state #2 : still one pattern is active
                nextLocalClusterState = currentLocalState;

            } else if (nextClusterStateVersion == 3) {
                // cluster state #3 : add a new pattern, two patterns are active
                PutAutoFollowPatternAction.Request request = new PutAutoFollowPatternAction.Request(
                    TEST_REQUEST_TIMEOUT,
                    TEST_REQUEST_TIMEOUT
                );
                request.setName("patternDocs");
                request.setRemoteCluster(remoteCluster);
                request.setLeaderIndexPatterns(singletonList("patternDocs-*"));
                request.setFollowIndexNamePattern("copy-{{leader_index}}");
                nextLocalClusterState = TransportPutAutoFollowPatternAction.innerPut(
                    request,
                    emptyMap(),
                    currentLocalState,
                    remoteClusterState.get()
                );

            } else if (nextClusterStateVersion == 4) {
                // cluster state #4 : still both patterns are active
                nextLocalClusterState = currentLocalState;

            } else if (nextClusterStateVersion == 5) {
                // cluster state #5 : first pattern is paused, second pattern is still active
                ActivateAutoFollowPatternAction.Request request = new ActivateAutoFollowPatternAction.Request(
                    TEST_REQUEST_TIMEOUT,
                    TEST_REQUEST_TIMEOUT,
                    "patternLogs",
                    false
                );
                nextLocalClusterState = TransportActivateAutoFollowPatternAction.innerActivate(request, currentLocalState);

            } else if (nextClusterStateVersion == 6) {
                // cluster state #5 : second pattern is paused, both patterns are inactive
                ActivateAutoFollowPatternAction.Request request = new ActivateAutoFollowPatternAction.Request(
                    TEST_REQUEST_TIMEOUT,
                    TEST_REQUEST_TIMEOUT,
                    "patternDocs",
                    false
                );
                nextLocalClusterState = TransportActivateAutoFollowPatternAction.innerActivate(request, currentLocalState);

            } else {
                return currentLocalState;
            }

            return ClusterState.builder(nextLocalClusterState).version(nextClusterStateVersion).build();
        });

        final Set<String> followedIndices = ConcurrentCollections.newConcurrentSet();
        final List<AutoFollowCoordinator.AutoFollowResult> autoFollowResults = new ArrayList<>();

        final AutoFollower autoFollower = new AutoFollower(
            remoteCluster,
            autoFollowResults::addAll,
            localClusterStateSupplier,
            () -> 1L,
            Runnable::run
        ) {

            int countFetches = 1; // to be aligned with local cluster state updates
            ClusterState lastFetchedRemoteClusterState;

            @Override
            void getRemoteClusterState(String remote, long metadataVersion, BiConsumer<ClusterStateResponse, Exception> handler) {
                assertThat(remote, equalTo(remoteCluster));

                // in this test, every time it fetches the remote cluster state new leader indices to follow appears
                final String[] newLeaderIndices = { "patternLogs-" + countFetches, "patternDocs-" + countFetches };

                if (countFetches == 1) {
                    assertThat("first invocation, it should retrieve the metadata version 1", metadataVersion, equalTo(1L));
                    lastFetchedRemoteClusterState = createRemoteClusterState(remoteClusterState.get(), newLeaderIndices);

                } else if (countFetches == 2 || countFetches == 4) {
                    assertThat(
                        "no patterns changes, it should retrieve the last known metadata version + 1",
                        metadataVersion,
                        equalTo(lastFetchedRemoteClusterState.metadata().version() + 1)
                    );
                    lastFetchedRemoteClusterState = createRemoteClusterState(remoteClusterState.get(), newLeaderIndices);
                    assertThat(
                        "remote cluster state metadata version is aligned with what the auto-follower is requesting",
                        lastFetchedRemoteClusterState.getMetadata().version(),
                        equalTo(metadataVersion)
                    );

                } else if (countFetches == 3 || countFetches == 5) {
                    assertThat(
                        "patterns have changed, it should retrieve the last known metadata version again",
                        metadataVersion,
                        equalTo(lastFetchedRemoteClusterState.metadata().version())
                    );
                    lastFetchedRemoteClusterState = createRemoteClusterState(remoteClusterState.get(), newLeaderIndices);
                    assertThat(
                        "remote cluster state metadata version is incremented",
                        lastFetchedRemoteClusterState.getMetadata().version(),
                        equalTo(metadataVersion + 1)
                    );
                } else {
                    fail("after the 5th invocation there are no more active patterns, the auto-follower should have stopped");
                }

                countFetches = countFetches + 1;
                remoteClusterState.set(lastFetchedRemoteClusterState);
                handler.accept(
                    new ClusterStateResponse(lastFetchedRemoteClusterState.getClusterName(), lastFetchedRemoteClusterState, false),
                    null
                );
            }

            @Override
            void createAndFollow(
                Map<String, String> headers,
                PutFollowAction.Request request,
                Runnable successHandler,
                Consumer<Exception> failureHandler
            ) {
                assertThat(request.getRemoteCluster(), equalTo(remoteCluster));
                assertThat(request.masterNodeTimeout(), equalTo(TimeValue.MAX_VALUE));
                assertThat(request.getFollowerIndex(), startsWith("copy-"));
                followedIndices.add(request.getLeaderIndex());
                successHandler.run();
            }

            @Override
            void updateAutoFollowMetadata(Function<ClusterState, ClusterState> updateFunction, Consumer<Exception> handler) {
                localClusterState.updateAndGet(updateFunction::apply);
                handler.accept(null);
            }

            @Override
            void cleanFollowedRemoteIndices(ClusterState remoteClusterState, List<String> patterns) {
                // Ignore, to avoid invoking updateAutoFollowMetadata(...) twice
            }
        };

        autoFollower.start();

        assertThat(autoFollowResults.size(), equalTo(7));
        assertThat(
            followedIndices,
            containsInAnyOrder(
                "patternLogs-1", // iteration #1 : only pattern "patternLogs" is active in local cluster state
                "patternLogs-2", // iteration #2 : only pattern "patternLogs" is active in local cluster state
                "patternLogs-3", // iteration #3 : both patterns "patternLogs" and "patternDocs" are active in local cluster state
                "patternDocs-3", //
                "patternLogs-4", // iteration #4 : both patterns "patternLogs" and "patternDocs" are active in local cluster state
                "patternDocs-4", //
                "patternDocs-5"  // iteration #5 : only pattern "patternDocs" is active in local cluster state, "patternLogs" is paused
            )
        );

        final ClusterState finalRemoteClusterState = remoteClusterState.get();
        final ClusterState finalLocalClusterState = localClusterState.get();

        AutoFollowMetadata autoFollowMetadata = finalLocalClusterState.metadata().getProject().custom(AutoFollowMetadata.TYPE);
        assertThat(autoFollowMetadata.getPatterns().size(), equalTo(2));
        assertThat(autoFollowMetadata.getPatterns().values().stream().noneMatch(AutoFollowPattern::isActive), is(true));

        assertThat(
            autoFollowMetadata.getFollowedLeaderIndexUUIDs().get("patternLogs"),
            containsInAnyOrder(
                finalRemoteClusterState.metadata().getProject().index("patternLogs-0").getIndexUUID(),
                finalRemoteClusterState.metadata().getProject().index("patternLogs-1").getIndexUUID(),
                finalRemoteClusterState.metadata().getProject().index("patternLogs-2").getIndexUUID(),
                finalRemoteClusterState.metadata().getProject().index("patternLogs-3").getIndexUUID(),
                finalRemoteClusterState.metadata().getProject().index("patternLogs-4").getIndexUUID()
                // patternLogs-5 exists in remote cluster state but patternLogs was paused
            )
        );

        assertThat(
            autoFollowMetadata.getFollowedLeaderIndexUUIDs().get("patternDocs"),
            containsInAnyOrder(
                // patternDocs-0 does not exist in remote cluster state
                finalRemoteClusterState.metadata().getProject().index("patternDocs-1").getIndexUUID(),
                finalRemoteClusterState.metadata().getProject().index("patternDocs-2").getIndexUUID(),
                finalRemoteClusterState.metadata().getProject().index("patternDocs-3").getIndexUUID(),
                finalRemoteClusterState.metadata().getProject().index("patternDocs-4").getIndexUUID(),
                finalRemoteClusterState.metadata().getProject().index("patternDocs-5").getIndexUUID()
            )
        );
    }

    public void testAutoFollowerCreateAndFollowApiCallFailure() {
        Client client = mock(Client.class);
        when(client.getRemoteClusterClient(anyString(), any(), any())).thenReturn(new RedirectToLocalClusterRemoteClusterClient(client));
        ClusterState remoteState = createRemoteClusterState("logs-20190101", true);

        AutoFollowPattern autoFollowPattern = createAutoFollowPattern("remote", "logs-*");
        Map<String, AutoFollowPattern> patterns = new HashMap<>();
        patterns.put("remote", autoFollowPattern);
        Map<String, List<String>> followedLeaderIndexUUIDS = new HashMap<>();
        followedLeaderIndexUUIDS.put("remote", new ArrayList<>());
        Map<String, Map<String, String>> headers = new HashMap<>();
        AutoFollowMetadata autoFollowMetadata = new AutoFollowMetadata(patterns, followedLeaderIndexUUIDS, headers);
        ClusterState clusterState = ClusterState.builder(new ClusterName("remote"))
            .metadata(Metadata.builder().putCustom(AutoFollowMetadata.TYPE, autoFollowMetadata))
            .build();

        Exception failure = new RuntimeException("failure");
        boolean[] invoked = new boolean[] { false };
        Consumer<List<AutoFollowCoordinator.AutoFollowResult>> handler = results -> {
            invoked[0] = true;

            assertThat(results.size(), equalTo(1));
            assertThat(results.get(0).clusterStateFetchException, nullValue());
            List<Map.Entry<Index, Exception>> entries = new ArrayList<>(results.get(0).autoFollowExecutionResults.entrySet());
            assertThat(entries.size(), equalTo(1));
            assertThat(entries.get(0).getKey().getName(), equalTo("logs-20190101"));
            assertThat(entries.get(0).getValue(), sameInstance(failure));
        };
        AutoFollower autoFollower = new AutoFollower("remote", handler, localClusterStateSupplier(clusterState), () -> 1L, Runnable::run) {
            @Override
            void getRemoteClusterState(String remoteCluster, long metadataVersion, BiConsumer<ClusterStateResponse, Exception> handler) {
                handler.accept(new ClusterStateResponse(new ClusterName("name"), remoteState, false), null);
            }

            @Override
            void createAndFollow(
                Map<String, String> headers,
                PutFollowAction.Request followRequest,
                Runnable successHandler,
                Consumer<Exception> failureHandler
            ) {
                assertThat(followRequest.getRemoteCluster(), equalTo("remote"));
                assertThat(followRequest.masterNodeTimeout(), equalTo(TimeValue.MAX_VALUE));
                assertThat(followRequest.getLeaderIndex(), equalTo("logs-20190101"));
                assertThat(followRequest.getFollowerIndex(), equalTo("logs-20190101"));
                failureHandler.accept(failure);
            }

            @Override
            void updateAutoFollowMetadata(Function<ClusterState, ClusterState> updateFunction, Consumer<Exception> handler) {
                fail("should not get here");
            }

            @Override
            void cleanFollowedRemoteIndices(ClusterState remoteClusterState, List<String> patterns) {
                // Ignore, to avoid invoking updateAutoFollowMetadata(...)
            }
        };
        autoFollower.start();
        assertThat(invoked[0], is(true));
    }

    public void testGetLeaderIndicesToFollow() {
        final AutoFollowPattern autoFollowPattern = createAutoFollowPattern("remote", "metrics-*");

        RoutingTable.Builder routingTableBuilder = RoutingTable.builder();
        Metadata.Builder imdBuilder = Metadata.builder();
        for (int i = 0; i < 5; i++) {
            String indexName = "metrics-" + i;
            Settings.Builder builder = Settings.builder()
                .put(IndexMetadata.SETTING_VERSION_CREATED, IndexVersion.current())
                .put(IndexMetadata.SETTING_INDEX_UUID, indexName);
            imdBuilder.put(IndexMetadata.builder(indexName).settings(builder).numberOfShards(1).numberOfReplicas(0));

            ShardRouting shardRouting = TestShardRouting.newShardRouting(
                new ShardId(imdBuilder.get(indexName).getIndex(), 0),
                "1",
                true,
                ShardRoutingState.INITIALIZING
            ).moveToStarted(ShardRouting.UNAVAILABLE_EXPECTED_SHARD_SIZE);
            IndexRoutingTable indexRoutingTable = IndexRoutingTable.builder(imdBuilder.get(indexName).getIndex())
                .addShard(shardRouting)
                .build();
            routingTableBuilder.add(indexRoutingTable);
        }

        imdBuilder.put(IndexMetadata.builder("logs-0").settings(settings(IndexVersion.current())).numberOfShards(1).numberOfReplicas(0));
        ShardRouting shardRouting = TestShardRouting.newShardRouting("logs-0", 0, "1", true, ShardRoutingState.INITIALIZING)
            .moveToStarted(ShardRouting.UNAVAILABLE_EXPECTED_SHARD_SIZE);
        IndexRoutingTable indexRoutingTable = IndexRoutingTable.builder(imdBuilder.get("logs-0").getIndex()).addShard(shardRouting).build();
        routingTableBuilder.add(indexRoutingTable);

        ClusterState remoteState = ClusterState.builder(new ClusterName("remote"))
            .metadata(imdBuilder)
            .routingTable(routingTableBuilder.build())
            .build();

        List<Index> result = AutoFollower.getLeaderIndicesToFollow(autoFollowPattern, remoteState, Collections.emptyList());
        result.sort(Index.COMPARE_BY_NAME);
        assertThat(result.size(), equalTo(5));
        assertThat(result.get(0).getName(), equalTo("metrics-0"));
        assertThat(result.get(1).getName(), equalTo("metrics-1"));
        assertThat(result.get(2).getName(), equalTo("metrics-2"));
        assertThat(result.get(3).getName(), equalTo("metrics-3"));
        assertThat(result.get(4).getName(), equalTo("metrics-4"));

        final List<String> followedIndexUUIDs = Collections.singletonList(
            remoteState.metadata().getProject().index("metrics-2").getIndexUUID()
        );
        result = AutoFollower.getLeaderIndicesToFollow(autoFollowPattern, remoteState, followedIndexUUIDs);
        result.sort(Index.COMPARE_BY_NAME);
        assertThat(result.size(), equalTo(4));
        assertThat(result.get(0).getName(), equalTo("metrics-0"));
        assertThat(result.get(1).getName(), equalTo("metrics-1"));
        assertThat(result.get(2).getName(), equalTo("metrics-3"));
        assertThat(result.get(3).getName(), equalTo("metrics-4"));

        final AutoFollowPattern inactiveAutoFollowPattern = new AutoFollowPattern(
            "remote",
            Collections.singletonList("metrics-*"),
            Collections.emptyList(),
            null,
            Settings.EMPTY,
            false,
            null,
            null,
            null,
            null,
            null,
            null,
            null,
            null,
            null,
            null
        );

        result = AutoFollower.getLeaderIndicesToFollow(inactiveAutoFollowPattern, remoteState, Collections.emptyList());
        assertThat(result.size(), equalTo(0));

        result = AutoFollower.getLeaderIndicesToFollow(inactiveAutoFollowPattern, remoteState, followedIndexUUIDs);
        assertThat(result.size(), equalTo(0));
    }

    public void testGetLeaderIndicesToFollow_shardsNotStarted() {
        AutoFollowPattern autoFollowPattern = createAutoFollowPattern("remote", "*");

        // 1 shard started and another not started:
        ClusterState remoteState = createRemoteClusterState("index1", true);
        Metadata.Builder mBuilder = Metadata.builder(remoteState.metadata());
        mBuilder.put(IndexMetadata.builder("index2").settings(settings(IndexVersion.current())).numberOfShards(1).numberOfReplicas(0));
        ShardRouting shardRouting = TestShardRouting.newShardRouting("index2", 0, "1", true, ShardRoutingState.INITIALIZING);
        IndexRoutingTable indexRoutingTable = IndexRoutingTable.builder(mBuilder.get("index2").getIndex()).addShard(shardRouting).build();
        remoteState = ClusterState.builder(remoteState.getClusterName())
            .metadata(mBuilder)
            .routingTable(RoutingTable.builder(remoteState.routingTable()).add(indexRoutingTable).build())
            .build();

        List<Index> result = AutoFollower.getLeaderIndicesToFollow(autoFollowPattern, remoteState, Collections.emptyList());
        assertThat(result.size(), equalTo(1));
        assertThat(result.get(0).getName(), equalTo("index1"));

        // Start second shard:
        shardRouting = shardRouting.moveToStarted(ShardRouting.UNAVAILABLE_EXPECTED_SHARD_SIZE);
        indexRoutingTable = IndexRoutingTable.builder(remoteState.metadata().getProject().indices().get("index2").getIndex())
            .addShard(shardRouting)
            .build();
        remoteState = ClusterState.builder(remoteState.getClusterName())
            .metadata(remoteState.metadata())
            .routingTable(RoutingTable.builder(remoteState.routingTable()).add(indexRoutingTable).build())
            .build();

        result = AutoFollower.getLeaderIndicesToFollow(autoFollowPattern, remoteState, Collections.emptyList());
        assertThat(result.size(), equalTo(2));
        result.sort(Index.COMPARE_BY_NAME);
        assertThat(result.get(0).getName(), equalTo("index1"));
        assertThat(result.get(1).getName(), equalTo("index2"));
    }

    public void testGetLeaderIndicesToFollowWithClosedIndices() {
        final AutoFollowPattern autoFollowPattern = createAutoFollowPattern("remote", "*");

        // index is opened
        ClusterState remoteState = ClusterStateCreationUtils.stateWithActivePrimary("test-index", true, randomIntBetween(1, 3), 0);
        List<Index> result = AutoFollower.getLeaderIndicesToFollow(autoFollowPattern, remoteState, Collections.emptyList());
        assertThat(result.size(), equalTo(1));
        assertThat(result, hasItem(remoteState.metadata().getProject().index("test-index").getIndex()));

        // index is closed
        remoteState = ClusterState.builder(remoteState)
            .metadata(
                Metadata.builder(remoteState.metadata())
                    .put(
                        IndexMetadata.builder(remoteState.metadata().getProject().index("test-index"))
                            .state(IndexMetadata.State.CLOSE)
                            .build(),
                        true
                    )
                    .build()
            )
            .build();
        result = AutoFollower.getLeaderIndicesToFollow(autoFollowPattern, remoteState, Collections.emptyList());
        assertThat(result.size(), equalTo(0));
    }

    public void testRecordLeaderIndexAsFollowFunction() {
        AutoFollowMetadata autoFollowMetadata = new AutoFollowMetadata(
            Collections.emptyMap(),
            Map.of("pattern1", Collections.emptyList()),
            Collections.emptyMap()
        );
        ClusterState clusterState = new ClusterState.Builder(new ClusterName("name")).metadata(
            new Metadata.Builder().putCustom(AutoFollowMetadata.TYPE, autoFollowMetadata)
        ).build();
        Function<ClusterState, ClusterState> function = recordLeaderIndexAsFollowFunction("pattern1", new Index("index1", "index1"));

        ClusterState result = function.apply(clusterState);
        AutoFollowMetadata autoFollowMetadataResult = result.metadata().getProject().custom(AutoFollowMetadata.TYPE);
        assertThat(autoFollowMetadataResult.getFollowedLeaderIndexUUIDs().get("pattern1"), notNullValue());
        assertThat(autoFollowMetadataResult.getFollowedLeaderIndexUUIDs().get("pattern1").size(), equalTo(1));
        assertThat(autoFollowMetadataResult.getFollowedLeaderIndexUUIDs().get("pattern1").get(0), equalTo("index1"));
    }

    public void testRecordLeaderIndexAsFollowFunctionNoEntry() {
        AutoFollowMetadata autoFollowMetadata = new AutoFollowMetadata(
            Collections.emptyMap(),
            Collections.emptyMap(),
            Collections.emptyMap()
        );
        ClusterState clusterState = new ClusterState.Builder(new ClusterName("name")).metadata(
            new Metadata.Builder().putCustom(AutoFollowMetadata.TYPE, autoFollowMetadata)
        ).build();
        Function<ClusterState, ClusterState> function = recordLeaderIndexAsFollowFunction("pattern1", new Index("index1", "index1"));

        ClusterState result = function.apply(clusterState);
        assertThat(result, sameInstance(clusterState));
    }

    public void testCleanFollowedLeaderIndices() {
        AutoFollowMetadata autoFollowMetadata = new AutoFollowMetadata(
            Collections.emptyMap(),
            Map.of("pattern1", Arrays.asList("index1", "index2", "index3")),
            Collections.emptyMap()
        );
        ClusterState clusterState = new ClusterState.Builder(new ClusterName("name")).metadata(
            new Metadata.Builder().putCustom(AutoFollowMetadata.TYPE, autoFollowMetadata)
        ).build();

        Metadata remoteMetadata = new Metadata.Builder().put(
            IndexMetadata.builder("index1")
                .settings(settings(IndexVersion.current()).put(IndexMetadata.SETTING_INDEX_UUID, "index1"))
                .numberOfShards(1)
                .numberOfReplicas(0)
        )
            .put(
                IndexMetadata.builder("index3")
                    .settings(settings(IndexVersion.current()).put(IndexMetadata.SETTING_INDEX_UUID, "index3"))
                    .numberOfShards(1)
                    .numberOfReplicas(0)
            )
            .build();

        Function<ClusterState, ClusterState> function = cleanFollowedRemoteIndices(remoteMetadata, Collections.singletonList("pattern1"));
        AutoFollowMetadata result = function.apply(clusterState).metadata().getProject().custom(AutoFollowMetadata.TYPE);
        assertThat(result.getFollowedLeaderIndexUUIDs().get("pattern1").size(), equalTo(2));
        assertThat(result.getFollowedLeaderIndexUUIDs().get("pattern1").get(0), equalTo("index1"));
        assertThat(result.getFollowedLeaderIndexUUIDs().get("pattern1").get(1), equalTo("index3"));
    }

    public void testCleanFollowedLeaderIndicesNoChanges() {
        AutoFollowMetadata autoFollowMetadata = new AutoFollowMetadata(
            Collections.emptyMap(),
            Map.of("pattern1", Arrays.asList("index1", "index2", "index3")),
            Collections.emptyMap()
        );
        ClusterState clusterState = new ClusterState.Builder(new ClusterName("name")).metadata(
            new Metadata.Builder().putCustom(AutoFollowMetadata.TYPE, autoFollowMetadata)
        ).build();

        Metadata remoteMetadata = new Metadata.Builder().put(
            IndexMetadata.builder("index1")
                .settings(settings(IndexVersion.current()).put(IndexMetadata.SETTING_INDEX_UUID, "index1"))
                .numberOfShards(1)
                .numberOfReplicas(0)
        )
            .put(
                IndexMetadata.builder("index2")
                    .settings(settings(IndexVersion.current()).put(IndexMetadata.SETTING_INDEX_UUID, "index2"))
                    .numberOfShards(1)
                    .numberOfReplicas(0)
            )
            .put(
                IndexMetadata.builder("index3")
                    .settings(settings(IndexVersion.current()).put(IndexMetadata.SETTING_INDEX_UUID, "index3"))
                    .numberOfShards(1)
                    .numberOfReplicas(0)
            )
            .build();

        Function<ClusterState, ClusterState> function = cleanFollowedRemoteIndices(remoteMetadata, Collections.singletonList("pattern1"));
        ClusterState result = function.apply(clusterState);
        assertThat(result, sameInstance(clusterState));
    }

    public void testCleanFollowedLeaderIndicesNoEntry() {
        AutoFollowMetadata autoFollowMetadata = new AutoFollowMetadata(
            Collections.emptyMap(),
            Map.of("pattern2", Arrays.asList("index1", "index2", "index3")),
            Collections.emptyMap()
        );
        ClusterState clusterState = new ClusterState.Builder(new ClusterName("name")).metadata(
            new Metadata.Builder().putCustom(AutoFollowMetadata.TYPE, autoFollowMetadata)
        ).build();

        Metadata remoteMetadata = new Metadata.Builder().put(
            IndexMetadata.builder("index1").settings(settings(IndexVersion.current())).numberOfShards(1).numberOfReplicas(0)
        ).build();

        Function<ClusterState, ClusterState> function = cleanFollowedRemoteIndices(remoteMetadata, Collections.singletonList("pattern1"));
        ClusterState result = function.apply(clusterState);
        assertThat(result, sameInstance(clusterState));
    }

    public void testGetFollowerIndexName() {
        AutoFollowPattern autoFollowPattern = createAutoFollowPattern("remote", "metrics-*");

        assertThat(AutoFollower.getFollowerIndexName(autoFollowPattern, "metrics-0"), equalTo("metrics-0"));

        autoFollowPattern = new AutoFollowPattern(
            "remote",
            Collections.singletonList("metrics-*"),
            Collections.emptyList(),
            "eu-metrics-0",
            Settings.EMPTY,
            true,
            null,
            null,
            null,
            null,
            null,
            null,
            null,
            null,
            null,
            null
        );
        assertThat(AutoFollower.getFollowerIndexName(autoFollowPattern, "metrics-0"), equalTo("eu-metrics-0"));

        autoFollowPattern = new AutoFollowPattern(
            "remote",
            Collections.singletonList("metrics-*"),
            Collections.emptyList(),
            "eu-{{leader_index}}",
            Settings.EMPTY,
            true,
            null,
            null,
            null,
            null,
            null,
            null,
            null,
            null,
            null,
            null
        );
        assertThat(AutoFollower.getFollowerIndexName(autoFollowPattern, "metrics-0"), equalTo("eu-metrics-0"));

        // Test that index of data stream type name works correctly:
        autoFollowPattern = new AutoFollowPattern(
            "remote",
            List.of("logs-*"),
            List.of(),
            "{{leader_index}}_copy",
            Settings.EMPTY,
            true,
            null,
            null,
            null,
            null,
            null,
            null,
            null,
            null,
            null,
            null
        );
        assertThat(
            AutoFollower.getFollowerIndexName(autoFollowPattern, ".ds-logs-foo-bar-2022-02-01-123456"),
            equalTo(".ds-logs-foo-bar_copy-2022-02-01-123456")
        );

        autoFollowPattern = new AutoFollowPattern(
            "remote",
            List.of("logs-*"),
            List.of(),
            "prepend_{{leader_index}}",
            Settings.EMPTY,
            true,
            null,
            null,
            null,
            null,
            null,
            null,
            null,
            null,
            null,
            null
        );
        assertThat(
            AutoFollower.getFollowerIndexName(autoFollowPattern, ".ds-logs-foo-bar-2022-02-01-123456"),
            equalTo(".ds-prepend_logs-foo-bar-2022-02-01-123456")
        );

    }

    public void testGenerateRequest() {
        // Renaming with a suffix and normal pattern backing indices
        {
            AutoFollowPattern pattern = new AutoFollowPattern(
                "remote",
                List.of("logs-*"),
                List.of(),
                "{{leader_index}}_copy",
                Settings.EMPTY,
                true,
                null,
                null,
                null,
                null,
                null,
                null,
                null,
                null,
                null,
                null
            );

            Index index = new Index(".ds-logs-foo-bar-2022-02-01-123456", "uuid");
            IndexAbstraction indexAbstraction = new IndexAbstraction.ConcreteIndex(
                IndexMetadata.builder(index.getName())
                    .settings(
                        Settings.builder()
                            .put(IndexMetadata.SETTING_NUMBER_OF_SHARDS, 1)
                            .put(IndexMetadata.SETTING_NUMBER_OF_REPLICAS, 1)
                            .put(IndexMetadata.SETTING_VERSION_CREATED, IndexVersion.current())
                            .put(IndexMetadata.SETTING_INDEX_UUID, index.getUUID())
                            .build()
                    )
                    .build(),
                createDataStream(index)
            );

            PutFollowAction.Request request = AutoFollower.generateRequest("remote", index, indexAbstraction, pattern);
            assertThat(request.getRemoteCluster(), equalTo("remote"));
            assertThat(request.getFollowerIndex(), equalTo(".ds-logs-foo-bar_copy-2022-02-01-123456"));
            assertThat(request.getLeaderIndex(), equalTo(".ds-logs-foo-bar-2022-02-01-123456"));
            assertThat(request.getDataStreamName(), equalTo("logs-foo-bar_copy"));
        }

        // Renaming with a prefix and normal pattern backing indices
        {
            AutoFollowPattern pattern = new AutoFollowPattern(
                "remote",
                List.of("logs-*"),
                List.of(),
                "copy_{{leader_index}}",
                Settings.EMPTY,
                true,
                null,
                null,
                null,
                null,
                null,
                null,
                null,
                null,
                null,
                null
            );

            Index index = new Index(".ds-logs-foo-bar-2022-02-01-123456", "uuid");
            IndexAbstraction indexAbstraction = new IndexAbstraction.ConcreteIndex(
                IndexMetadata.builder(index.getName())
                    .settings(
                        Settings.builder()
                            .put(IndexMetadata.SETTING_NUMBER_OF_SHARDS, 1)
                            .put(IndexMetadata.SETTING_NUMBER_OF_REPLICAS, 1)
                            .put(IndexMetadata.SETTING_VERSION_CREATED, IndexVersion.current())
                            .put(IndexMetadata.SETTING_INDEX_UUID, index.getUUID())
                            .build()
                    )
                    .build(),
                createDataStream(index)
            );

            PutFollowAction.Request request = AutoFollower.generateRequest("remote", index, indexAbstraction, pattern);
            assertThat(request.getRemoteCluster(), equalTo("remote"));
            assertThat(request.getFollowerIndex(), equalTo(".ds-copy_logs-foo-bar-2022-02-01-123456"));
            assertThat(request.getLeaderIndex(), equalTo(".ds-logs-foo-bar-2022-02-01-123456"));
            assertThat(request.getDataStreamName(), equalTo("copy_logs-foo-bar"));
        }

        // Renaming with a suffix and irregular pattern backing indices
        {
            AutoFollowPattern pattern = new AutoFollowPattern(
                "remote",
                List.of("logs-*"),
                List.of(),
                "{{leader_index}}_copy",
                Settings.EMPTY,
                true,
                null,
                null,
                null,
                null,
                null,
                null,
                null,
                null,
                null,
                null
            );

            Index index = new Index("my-backing-index", "uuid");
            IndexAbstraction indexAbstraction = new IndexAbstraction.ConcreteIndex(
                IndexMetadata.builder(index.getName())
                    .settings(
                        Settings.builder()
                            .put(IndexMetadata.SETTING_NUMBER_OF_SHARDS, 1)
                            .put(IndexMetadata.SETTING_NUMBER_OF_REPLICAS, 1)
                            .put(IndexMetadata.SETTING_VERSION_CREATED, IndexVersion.current())
                            .put(IndexMetadata.SETTING_INDEX_UUID, index.getUUID())
                            .build()
                    )
                    .build(),
                createDataStream(index)
            );

            PutFollowAction.Request request = AutoFollower.generateRequest("remote", index, indexAbstraction, pattern);
            assertThat(request.getRemoteCluster(), equalTo("remote"));
            assertThat(request.getFollowerIndex(), equalTo("my-backing-index_copy"));
            assertThat(request.getLeaderIndex(), equalTo("my-backing-index"));
            assertThat(request.getDataStreamName(), equalTo("logs-foo-bar_copy"));
        }

        // Renaming with a suffix but not part of a data stream
        {
            AutoFollowPattern pattern = new AutoFollowPattern(
                "remote",
                List.of("logs-*"),
                List.of(),
                "{{leader_index}}_copy",
                Settings.EMPTY,
                true,
                null,
                null,
                null,
                null,
                null,
                null,
                null,
                null,
                null,
                null
            );

            Index index = new Index(".ds-logs-foo-bar-2022-02-01-123456", "uuid");
            IndexAbstraction indexAbstraction = new IndexAbstraction.ConcreteIndex(
                IndexMetadata.builder(index.getName())
                    .settings(
                        Settings.builder()
                            .put(IndexMetadata.SETTING_NUMBER_OF_SHARDS, 1)
                            .put(IndexMetadata.SETTING_NUMBER_OF_REPLICAS, 1)
                            .put(IndexMetadata.SETTING_VERSION_CREATED, IndexVersion.current())
                            .put(IndexMetadata.SETTING_INDEX_UUID, index.getUUID())
                            .build()
                    )
                    .build(),
                null
            );

            PutFollowAction.Request request = AutoFollower.generateRequest("remote", index, indexAbstraction, pattern);
            assertThat(request.getRemoteCluster(), equalTo("remote"));
            assertThat(request.getFollowerIndex(), equalTo(".ds-logs-foo-bar_copy-2022-02-01-123456"));
            assertThat(request.getLeaderIndex(), equalTo(".ds-logs-foo-bar-2022-02-01-123456"));
            assertThat(request.getDataStreamName(), equalTo(null));
        }

        // Regular backing index, but no renaming
        {
            AutoFollowPattern pattern = new AutoFollowPattern(
                "remote",
                List.of("logs-*"),
                List.of(),
                null,
                Settings.EMPTY,
                true,
                null,
                null,
                null,
                null,
                null,
                null,
                null,
                null,
                null,
                null
            );

            Index index = new Index(".ds-logs-foo-bar-2022-02-01-123456", "uuid");
            IndexAbstraction indexAbstraction = new IndexAbstraction.ConcreteIndex(
                IndexMetadata.builder(index.getName())
                    .settings(
                        Settings.builder()
                            .put(IndexMetadata.SETTING_NUMBER_OF_SHARDS, 1)
                            .put(IndexMetadata.SETTING_NUMBER_OF_REPLICAS, 1)
                            .put(IndexMetadata.SETTING_VERSION_CREATED, IndexVersion.current())
                            .put(IndexMetadata.SETTING_INDEX_UUID, index.getUUID())
                            .build()
                    )
                    .build(),
                createDataStream(index)
            );

            PutFollowAction.Request request = AutoFollower.generateRequest("remote", index, indexAbstraction, pattern);
            assertThat(request.getRemoteCluster(), equalTo("remote"));
            assertThat(request.getFollowerIndex(), equalTo(".ds-logs-foo-bar-2022-02-01-123456"));
            assertThat(request.getLeaderIndex(), equalTo(".ds-logs-foo-bar-2022-02-01-123456"));
            assertThat(request.getDataStreamName(), equalTo(null));
        }

        // Renaming with a suffix and just the worst named backing indices
        {
            AutoFollowPattern pattern = new AutoFollowPattern(
                "remote",
                List.of("logs-*"),
                List.of(),
                "{{leader_index}}_copy",
                Settings.EMPTY,
                true,
                null,
                null,
                null,
                null,
                null,
                null,
                null,
                null,
                null,
                null
            );

            Index index = new Index("my-.ds-backing-index", "uuid");
            IndexAbstraction indexAbstraction = new IndexAbstraction.ConcreteIndex(
                IndexMetadata.builder(index.getName())
                    .settings(
                        Settings.builder()
                            .put(IndexMetadata.SETTING_NUMBER_OF_SHARDS, 1)
                            .put(IndexMetadata.SETTING_NUMBER_OF_REPLICAS, 1)
                            .put(IndexMetadata.SETTING_VERSION_CREATED, IndexVersion.current())
                            .put(IndexMetadata.SETTING_INDEX_UUID, index.getUUID())
                            .build()
                    )
                    .build(),
                createDataStream(index)
            );

            IllegalArgumentException e = expectThrows(
                IllegalArgumentException.class,
                () -> AutoFollower.generateRequest("remote", index, indexAbstraction, pattern)
            );
            assertThat(
                e.getMessage(),
                containsString(
                    "unable to determine follower index name from leader index name "
                        + "[my-.ds-backing-index] and follow index pattern: [{{leader_index}}_copy]"
                        + ", index appears to follow a regular data stream backing pattern, but could not be parsed"
                )
            );
        }
    }

    private DataStream createDataStream(Index index) {
        return DataStream.builder("logs-foo-bar", List.of(index))
            .setMetadata(Map.of())
            .setAllowCustomRouting(true)
            .setIndexMode(IndexMode.STANDARD)
            .build();
    }

    public void testStats() {
        AutoFollowCoordinator autoFollowCoordinator = createAutoFollowCoordinator();

        autoFollowCoordinator.updateStats(Collections.singletonList(new AutoFollowCoordinator.AutoFollowResult("_alias1")));
        AutoFollowStats autoFollowStats = autoFollowCoordinator.getStats();
        assertThat(autoFollowStats.getNumberOfFailedFollowIndices(), equalTo(0L));
        assertThat(autoFollowStats.getNumberOfFailedRemoteClusterStateRequests(), equalTo(0L));
        assertThat(autoFollowStats.getNumberOfSuccessfulFollowIndices(), equalTo(0L));
        assertThat(autoFollowStats.getRecentAutoFollowErrors().size(), equalTo(0));

        autoFollowCoordinator.updateStats(
            Collections.singletonList(new AutoFollowCoordinator.AutoFollowResult("_alias1", new RuntimeException("error")))
        );
        autoFollowStats = autoFollowCoordinator.getStats();
        assertThat(autoFollowStats.getNumberOfFailedFollowIndices(), equalTo(0L));
        assertThat(autoFollowStats.getNumberOfFailedRemoteClusterStateRequests(), equalTo(1L));
        assertThat(autoFollowStats.getNumberOfSuccessfulFollowIndices(), equalTo(0L));
        assertThat(autoFollowStats.getRecentAutoFollowErrors().size(), equalTo(1));
        assertThat(autoFollowStats.getRecentAutoFollowErrors().get("_alias1").v2().getCause().getMessage(), equalTo("error"));

        autoFollowCoordinator.updateStats(
            Arrays.asList(
                new AutoFollowCoordinator.AutoFollowResult(
                    "_alias1",
                    Collections.singletonList(Tuple.tuple(new Index("index1", "_na_"), new RuntimeException("error-1")))
                ),
                new AutoFollowCoordinator.AutoFollowResult(
                    "_alias2",
                    Collections.singletonList(Tuple.tuple(new Index("index2", "_na_"), new RuntimeException("error-2")))
                )
            )
        );
        autoFollowStats = autoFollowCoordinator.getStats();
        assertThat(autoFollowStats.getNumberOfFailedFollowIndices(), equalTo(2L));
        assertThat(autoFollowStats.getNumberOfFailedRemoteClusterStateRequests(), equalTo(1L));
        assertThat(autoFollowStats.getNumberOfSuccessfulFollowIndices(), equalTo(0L));
        assertThat(autoFollowStats.getRecentAutoFollowErrors().size(), equalTo(2));
        assertThat(autoFollowStats.getRecentAutoFollowErrors().get("_alias1"), nullValue());
        assertThat(autoFollowStats.getRecentAutoFollowErrors().get("_alias1:index1").v2().getCause().getMessage(), equalTo("error-1"));
        assertThat(autoFollowStats.getRecentAutoFollowErrors().get("_alias2:index2").v2().getCause().getMessage(), equalTo("error-2"));

        autoFollowCoordinator.updateStats(
            Arrays.asList(
                new AutoFollowCoordinator.AutoFollowResult(
                    "_alias1",
                    Collections.singletonList(Tuple.tuple(new Index("index1", "_na_"), null))
                ),
                new AutoFollowCoordinator.AutoFollowResult(
                    "_alias2",
                    Collections.singletonList(Tuple.tuple(new Index("index2", "_na_"), null))
                )
            )
        );
        autoFollowStats = autoFollowCoordinator.getStats();
        assertThat(autoFollowStats.getNumberOfFailedFollowIndices(), equalTo(2L));
        assertThat(autoFollowStats.getNumberOfFailedRemoteClusterStateRequests(), equalTo(1L));
        assertThat(autoFollowStats.getNumberOfSuccessfulFollowIndices(), equalTo(2L));
        assertThat(autoFollowStats.getRecentAutoFollowErrors().keySet(), empty());

    }

    public void testUpdateAutoFollowers() {
        ClusterService clusterService = mockClusterService();
        // Return a cluster state with no patterns so that the auto followers never really execute:
        ClusterState followerState = ClusterState.builder(new ClusterName("remote"))
            .metadata(
                Metadata.builder()
                    .putCustom(
                        AutoFollowMetadata.TYPE,
                        new AutoFollowMetadata(Collections.emptyMap(), Collections.emptyMap(), Collections.emptyMap())
                    )
            )
            .build();
        when(clusterService.state()).thenReturn(followerState);
        AutoFollowCoordinator autoFollowCoordinator = new AutoFollowCoordinator(
            Settings.EMPTY,
            null,
            clusterService,
            new CcrLicenseChecker(() -> true, () -> false),
            () -> 1L,
            () -> 1L,
            Runnable::run
        );
        // Add 3 patterns:
        Map<String, AutoFollowPattern> patterns = new HashMap<>();
        patterns.put("pattern1", createAutoFollowPattern("remote1", "logs-*"));
        patterns.put("pattern2", createAutoFollowPattern("remote2", "logs-*"));
        patterns.put("pattern3", createAutoFollowPattern("remote2", "metrics-*"));
        ClusterState clusterState = ClusterState.builder(new ClusterName("remote"))
            .metadata(
                Metadata.builder()
                    .putCustom(AutoFollowMetadata.TYPE, new AutoFollowMetadata(patterns, Collections.emptyMap(), Collections.emptyMap()))
            )
            .build();
        autoFollowCoordinator.updateAutoFollowers(clusterState);
        assertThat(autoFollowCoordinator.getStats().getAutoFollowedClusters().size(), equalTo(2));
        assertThat(autoFollowCoordinator.getStats().getAutoFollowedClusters().get("remote1"), notNullValue());
        assertThat(autoFollowCoordinator.getStats().getAutoFollowedClusters().get("remote2"), notNullValue());
        // Get a reference to auto follower that will get removed, so that we can assert that it has been marked as removed,
        // when pattern 1 and 3 are moved. (To avoid a edge case where multiple auto follow coordinators for the same remote cluster)
        AutoFollowCoordinator.AutoFollower removedAutoFollower1 = autoFollowCoordinator.getAutoFollowers().get("remote1");
        assertThat(removedAutoFollower1.removed, is(false));
        // Remove patterns 1 and 3:
        patterns.remove("pattern1");
        patterns.remove("pattern3");
        clusterState = ClusterState.builder(new ClusterName("remote"))
            .metadata(
                Metadata.builder()
                    .putCustom(AutoFollowMetadata.TYPE, new AutoFollowMetadata(patterns, Collections.emptyMap(), Collections.emptyMap()))
            )
            .build();
        autoFollowCoordinator.updateAutoFollowers(clusterState);
        assertThat(autoFollowCoordinator.getStats().getAutoFollowedClusters().size(), equalTo(1));
        assertThat(autoFollowCoordinator.getStats().getAutoFollowedClusters().get("remote2"), notNullValue());
        assertThat(removedAutoFollower1.removed, is(true));
        // Add pattern 4:
        patterns.put("pattern4", createAutoFollowPattern("remote1", "metrics-*"));
        clusterState = ClusterState.builder(new ClusterName("remote"))
            .metadata(
                Metadata.builder()
                    .putCustom(AutoFollowMetadata.TYPE, new AutoFollowMetadata(patterns, Collections.emptyMap(), Collections.emptyMap()))
            )
            .build();
        autoFollowCoordinator.updateAutoFollowers(clusterState);
        assertThat(autoFollowCoordinator.getStats().getAutoFollowedClusters().size(), equalTo(2));
        assertThat(autoFollowCoordinator.getStats().getAutoFollowedClusters().get("remote1"), notNullValue());
        assertThat(autoFollowCoordinator.getStats().getAutoFollowedClusters().get("remote2"), notNullValue());
        // Get references to auto followers that will get removed, so that we can assert that those have been marked as removed,
        // when pattern 2 and 4 are moved. (To avoid a edge case where multiple auto follow coordinators for the same remote cluster)
        removedAutoFollower1 = autoFollowCoordinator.getAutoFollowers().get("remote1");
        AutoFollower removedAutoFollower2 = autoFollowCoordinator.getAutoFollowers().get("remote2");
        // Remove patterns 2 and 4:
        assertThat(removedAutoFollower1.removed, is(false));
        assertThat(removedAutoFollower2.removed, is(false));
        patterns.remove("pattern2");
        patterns.remove("pattern4");
        clusterState = ClusterState.builder(new ClusterName("remote"))
            .metadata(
                Metadata.builder()
                    .putCustom(AutoFollowMetadata.TYPE, new AutoFollowMetadata(patterns, Collections.emptyMap(), Collections.emptyMap()))
            )
            .build();
        autoFollowCoordinator.updateAutoFollowers(clusterState);
        assertThat(autoFollowCoordinator.getStats().getAutoFollowedClusters().size(), equalTo(0));
        assertThat(removedAutoFollower1.removed, is(true));
        assertThat(removedAutoFollower2.removed, is(true));
    }

    public void testUpdateAutoFollowersRevertMetadata() {
        // given coordinator with some initial patterns
        var autoFollowCoordinator = createAutoFollowCoordinator();

        // with some initial patterns
        var pattern1 = createAutoFollowPattern("remote1", "logs-*");
        var pattern2 = createAutoFollowPattern("remote2", "logs-*");
        var pattern3 = createAutoFollowPattern("remote2", "metrics-*");// same remote
        autoFollowCoordinator.updateAutoFollowers(
            createClusterStateWith(Map.of("pattern1", pattern1, "pattern2", pattern2, "pattern3", pattern3))
        );
        var initialAutoFollowers = autoFollowCoordinator.getAutoFollowers();

        // when resetting the state
        autoFollowCoordinator.updateAutoFollowers(createClusterStateWith(null));
        var newAutoFollowers = autoFollowCoordinator.getAutoFollowers();

        // then auto-followers are removed
        assertThat(newAutoFollowers.entrySet(), empty());
        // and auto-followers are stopped
        assertThat(initialAutoFollowers.get("remote1").removed, equalTo(true));
        assertThat(initialAutoFollowers.get("remote2").removed, equalTo(true));
    }

    public void testUpdateAutoFollowersNoPatterns() {
        var autoFollowCoordinator = createAutoFollowCoordinator();
        autoFollowCoordinator.updateAutoFollowers(createClusterStateWith(Map.of()));

        assertThat(autoFollowCoordinator.getAutoFollowers().keySet(), empty());
        assertThat(autoFollowCoordinator.getStats().getAutoFollowedClusters().size(), equalTo(0));
    }

    public void testUpdateAutoFollowersNoAutoFollowMetadata() {
        var autoFollowCoordinator = createAutoFollowCoordinator();
        autoFollowCoordinator.updateAutoFollowers(createClusterStateWith(null));

        assertThat(autoFollowCoordinator.getAutoFollowers().keySet(), empty());
        assertThat(autoFollowCoordinator.getStats().getAutoFollowedClusters().size(), equalTo(0));
    }

    public void testUpdateAutoFollowersNoActivePatterns() {
        final ClusterService clusterService = mockClusterService();
        final AutoFollowCoordinator autoFollowCoordinator = new AutoFollowCoordinator(
            Settings.EMPTY,
            null,
            clusterService,
            new CcrLicenseChecker(() -> true, () -> false),
            () -> 1L,
            () -> 1L,
            Runnable::run
        );

        autoFollowCoordinator.updateAutoFollowers(ClusterState.EMPTY_STATE);
        assertThat(autoFollowCoordinator.getStats().getAutoFollowedClusters().size(), equalTo(0));

        // Add 3 patterns:
        Map<String, AutoFollowPattern> patterns = new HashMap<>();
        patterns.put("pattern1", createAutoFollowPattern("remote1", "logs-*"));
        patterns.put("pattern2", createAutoFollowPattern("remote2", "logs-*"));
        patterns.put("pattern3", createAutoFollowPattern("remote2", "metrics-*"));

        autoFollowCoordinator.updateAutoFollowers(
            ClusterState.builder(new ClusterName("remote"))
                .metadata(
                    Metadata.builder()
                        .putCustom(
                            AutoFollowMetadata.TYPE,
                            new AutoFollowMetadata(patterns, Collections.emptyMap(), Collections.emptyMap())
                        )
                )
                .build()
        );
        assertThat(autoFollowCoordinator.getStats().getAutoFollowedClusters().size(), equalTo(2));
        assertThat(autoFollowCoordinator.getStats().getAutoFollowedClusters().get("remote1"), notNullValue());
        assertThat(autoFollowCoordinator.getStats().getAutoFollowedClusters().get("remote2"), notNullValue());

        AutoFollowCoordinator.AutoFollower removedAutoFollower1 = autoFollowCoordinator.getAutoFollowers().get("remote1");
        assertThat(removedAutoFollower1.removed, is(false));
        AutoFollowCoordinator.AutoFollower removedAutoFollower2 = autoFollowCoordinator.getAutoFollowers().get("remote2");
        assertThat(removedAutoFollower2.removed, is(false));

        // Make pattern 1 and pattern 3 inactive
        patterns.computeIfPresent(
            "pattern1",
            (name, pattern) -> new AutoFollowPattern(
                pattern.getRemoteCluster(),
                pattern.getLeaderIndexPatterns(),
                pattern.getLeaderIndexExclusionPatterns(),
                pattern.getFollowIndexPattern(),
                Settings.EMPTY,
                false,
                pattern.getMaxReadRequestOperationCount(),
                pattern.getMaxWriteRequestOperationCount(),
                pattern.getMaxOutstandingReadRequests(),
                pattern.getMaxOutstandingWriteRequests(),
                pattern.getMaxReadRequestSize(),
                pattern.getMaxWriteRequestSize(),
                pattern.getMaxWriteBufferCount(),
                pattern.getMaxWriteBufferSize(),
                pattern.getMaxRetryDelay(),
                pattern.getReadPollTimeout()
            )
        );
        patterns.computeIfPresent(
            "pattern3",
            (name, pattern) -> new AutoFollowPattern(
                pattern.getRemoteCluster(),
                pattern.getLeaderIndexPatterns(),
                pattern.getLeaderIndexExclusionPatterns(),
                pattern.getFollowIndexPattern(),
                Settings.EMPTY,
                false,
                pattern.getMaxReadRequestOperationCount(),
                pattern.getMaxWriteRequestOperationCount(),
                pattern.getMaxOutstandingReadRequests(),
                pattern.getMaxOutstandingWriteRequests(),
                pattern.getMaxReadRequestSize(),
                pattern.getMaxWriteRequestSize(),
                pattern.getMaxWriteBufferCount(),
                pattern.getMaxWriteBufferSize(),
                pattern.getMaxRetryDelay(),
                pattern.getReadPollTimeout()
            )
        );

        autoFollowCoordinator.updateAutoFollowers(
            ClusterState.builder(new ClusterName("remote"))
                .metadata(
                    Metadata.builder()
                        .putCustom(
                            AutoFollowMetadata.TYPE,
                            new AutoFollowMetadata(patterns, Collections.emptyMap(), Collections.emptyMap())
                        )
                )
                .build()
        );
        assertThat(autoFollowCoordinator.getStats().getAutoFollowedClusters().size(), equalTo(1));
        assertThat(autoFollowCoordinator.getStats().getAutoFollowedClusters().get("remote2"), notNullValue());
        assertThat(removedAutoFollower1.removed, is(true));
        assertThat(removedAutoFollower2.removed, is(false));

        // Add active pattern 4 and make pattern 2 inactive
        patterns.put("pattern4", createAutoFollowPattern("remote1", "metrics-*"));
        patterns.computeIfPresent(
            "pattern2",
            (name, pattern) -> new AutoFollowPattern(
                pattern.getRemoteCluster(),
                pattern.getLeaderIndexPatterns(),
                pattern.getLeaderIndexExclusionPatterns(),
                pattern.getFollowIndexPattern(),
                Settings.EMPTY,
                false,
                pattern.getMaxReadRequestOperationCount(),
                pattern.getMaxWriteRequestOperationCount(),
                pattern.getMaxOutstandingReadRequests(),
                pattern.getMaxOutstandingWriteRequests(),
                pattern.getMaxReadRequestSize(),
                pattern.getMaxWriteRequestSize(),
                pattern.getMaxWriteBufferCount(),
                pattern.getMaxWriteBufferSize(),
                pattern.getMaxRetryDelay(),
                pattern.getReadPollTimeout()
            )
        );

        autoFollowCoordinator.updateAutoFollowers(
            ClusterState.builder(new ClusterName("remote"))
                .metadata(
                    Metadata.builder()
                        .putCustom(
                            AutoFollowMetadata.TYPE,
                            new AutoFollowMetadata(patterns, Collections.emptyMap(), Collections.emptyMap())
                        )
                )
                .build()
        );
        assertThat(autoFollowCoordinator.getStats().getAutoFollowedClusters().size(), equalTo(1));
        assertThat(autoFollowCoordinator.getStats().getAutoFollowedClusters().get("remote1"), notNullValue());

        AutoFollowCoordinator.AutoFollower removedAutoFollower4 = autoFollowCoordinator.getAutoFollowers().get("remote1");
        assertThat(removedAutoFollower4.removed, is(false));
        assertNotSame(removedAutoFollower4, removedAutoFollower1);
        assertThat(removedAutoFollower2.removed, is(true));

        autoFollowCoordinator.updateAutoFollowers(
            ClusterState.builder(new ClusterName("remote"))
                .metadata(
                    Metadata.builder()
                        .putCustom(
                            AutoFollowMetadata.TYPE,
                            new AutoFollowMetadata(Collections.emptyMap(), Collections.emptyMap(), Collections.emptyMap())
                        )
                )
                .build()
        );
        assertThat(autoFollowCoordinator.getStats().getAutoFollowedClusters().size(), equalTo(0));
        assertThat(removedAutoFollower1.removed, is(true));
        assertThat(removedAutoFollower2.removed, is(true));
        assertThat(removedAutoFollower4.removed, is(true));
    }

    public void testWaitForMetadataVersion() {
        Client client = mock(Client.class);
        when(client.getRemoteClusterClient(anyString(), any(), any())).thenReturn(new RedirectToLocalClusterRemoteClusterClient(client));

        AutoFollowPattern autoFollowPattern = createAutoFollowPattern("remote", "logs-*");
        Map<String, AutoFollowPattern> patterns = new HashMap<>();
        patterns.put("remote", autoFollowPattern);
        Map<String, List<String>> followedLeaderIndexUUIDS = new HashMap<>();
        followedLeaderIndexUUIDS.put("remote", new ArrayList<>());
        Map<String, Map<String, String>> autoFollowHeaders = new HashMap<>();
        autoFollowHeaders.put("remote", Map.of("key", "val"));
        AutoFollowMetadata autoFollowMetadata = new AutoFollowMetadata(patterns, followedLeaderIndexUUIDS, autoFollowHeaders);

        final LinkedList<ClusterState> leaderStates = new LinkedList<>();
        ClusterState[] states = new ClusterState[16];
        for (int i = 0; i < states.length; i++) {
            states[i] = ClusterState.builder(new ClusterName("name"))
                .metadata(Metadata.builder().putCustom(AutoFollowMetadata.TYPE, autoFollowMetadata))
                .build();
            String indexName = "logs-" + i;
            leaderStates.add(
                i == 0 ? createRemoteClusterState(indexName, true) : createRemoteClusterState(leaderStates.get(i - 1), indexName)
            );
        }

        List<AutoFollowCoordinator.AutoFollowResult> allResults = new ArrayList<>();
        Consumer<List<AutoFollowCoordinator.AutoFollowResult>> handler = allResults::addAll;
        AutoFollower autoFollower = new AutoFollower("remote", handler, localClusterStateSupplier(states), () -> 1L, Runnable::run) {

            long previousRequestedMetadataVersion = 0;

            @Override
            void getRemoteClusterState(String remoteCluster, long metadataVersion, BiConsumer<ClusterStateResponse, Exception> handler) {
                assertThat(remoteCluster, equalTo("remote"));
                assertThat(metadataVersion, greaterThan(previousRequestedMetadataVersion));
                handler.accept(new ClusterStateResponse(new ClusterName("name"), leaderStates.poll(), false), null);
            }

            @Override
            void createAndFollow(
                Map<String, String> headers,
                PutFollowAction.Request followRequest,
                Runnable successHandler,
                Consumer<Exception> failureHandler
            ) {
                successHandler.run();
            }

            @Override
            void updateAutoFollowMetadata(Function<ClusterState, ClusterState> updateFunction, Consumer<Exception> handler) {
                handler.accept(null);
            }
        };
        autoFollower.start();
        assertThat(allResults.size(), equalTo(states.length));
        for (int i = 0; i < states.length; i++) {
            final String indexName = "logs-" + i;
            assertThat(
                allResults.get(i).autoFollowExecutionResults.keySet().stream().anyMatch(index -> index.getName().equals(indexName)),
                is(true)
            );
        }
    }

    public void testWaitForTimeOut() {
        Client client = mock(Client.class);
        when(client.getRemoteClusterClient(anyString(), any(), any())).thenReturn(new RedirectToLocalClusterRemoteClusterClient(client));

        AutoFollowPattern autoFollowPattern = createAutoFollowPattern("remote", "logs-*");
        Map<String, AutoFollowPattern> patterns = new HashMap<>();
        patterns.put("remote", autoFollowPattern);
        Map<String, List<String>> followedLeaderIndexUUIDS = new HashMap<>();
        followedLeaderIndexUUIDS.put("remote", new ArrayList<>());
        Map<String, Map<String, String>> autoFollowHeaders = new HashMap<>();
        autoFollowHeaders.put("remote", Map.of("key", "val"));
        AutoFollowMetadata autoFollowMetadata = new AutoFollowMetadata(patterns, followedLeaderIndexUUIDS, autoFollowHeaders);

        ClusterState[] states = new ClusterState[16];
        for (int i = 0; i < states.length; i++) {
            states[i] = ClusterState.builder(new ClusterName("name"))
                .metadata(Metadata.builder().putCustom(AutoFollowMetadata.TYPE, autoFollowMetadata))
                .build();
        }
        Consumer<List<AutoFollowCoordinator.AutoFollowResult>> handler = results -> { fail("should not be invoked"); };
        AtomicInteger counter = new AtomicInteger();
        AutoFollower autoFollower = new AutoFollower("remote", handler, localClusterStateSupplier(states), () -> 1L, Runnable::run) {

            long previousRequestedMetadataVersion = 0;

            @Override
            void getRemoteClusterState(String remoteCluster, long metadataVersion, BiConsumer<ClusterStateResponse, Exception> handler) {
                counter.incrementAndGet();
                assertThat(remoteCluster, equalTo("remote"));
                assertThat(metadataVersion, greaterThan(previousRequestedMetadataVersion));
                handler.accept(new ClusterStateResponse(new ClusterName("name"), null, true), null);
            }

            @Override
            void createAndFollow(
                Map<String, String> headers,
                PutFollowAction.Request followRequest,
                Runnable successHandler,
                Consumer<Exception> failureHandler
            ) {
                fail("should not be invoked");
            }

            @Override
            void updateAutoFollowMetadata(Function<ClusterState, ClusterState> updateFunction, Consumer<Exception> handler) {
                fail("should not be invoked");
            }
        };
        autoFollower.start();
        assertThat(counter.get(), equalTo(states.length));
    }

<<<<<<< HEAD
    @UpdateForV9
    @AwaitsFix(bugUrl = "ability to disable soft deletes was removed in 8.0 indexes so we can probably remove this test")
    public void testAutoFollowerSoftDeletesDisabled() {
        Client client = mock(Client.class);
        when(client.getRemoteClusterClient(anyString(), any(), any())).thenReturn(new RedirectToLocalClusterRemoteClusterClient(client));

        ClusterState remoteState = createRemoteClusterState("logs-20190101", false);

        AutoFollowPattern autoFollowPattern = createAutoFollowPattern("remote", "logs-*");
        Map<String, AutoFollowPattern> patterns = new HashMap<>();
        patterns.put("remote", autoFollowPattern);
        Map<String, List<String>> followedLeaderIndexUUIDS = new HashMap<>();
        followedLeaderIndexUUIDS.put("remote", new ArrayList<>());
        Map<String, Map<String, String>> autoFollowHeaders = new HashMap<>();
        autoFollowHeaders.put("remote", Map.of("key", "val"));
        AutoFollowMetadata autoFollowMetadata = new AutoFollowMetadata(patterns, followedLeaderIndexUUIDS, autoFollowHeaders);

        ClusterState currentState = ClusterState.builder(new ClusterName("name"))
            .metadata(Metadata.builder().putCustom(AutoFollowMetadata.TYPE, autoFollowMetadata))
            .build();

        List<AutoFollowCoordinator.AutoFollowResult> results = new ArrayList<>();
        Consumer<List<AutoFollowCoordinator.AutoFollowResult>> handler = results::addAll;
        AutoFollower autoFollower = new AutoFollower("remote", handler, localClusterStateSupplier(currentState), () -> 1L, Runnable::run) {
            @Override
            void getRemoteClusterState(String remoteCluster, long metadataVersion, BiConsumer<ClusterStateResponse, Exception> handler) {
                assertThat(remoteCluster, equalTo("remote"));
                handler.accept(new ClusterStateResponse(new ClusterName("name"), remoteState, false), null);
            }

            @Override
            void createAndFollow(
                Map<String, String> headers,
                PutFollowAction.Request followRequest,
                Runnable successHandler,
                Consumer<Exception> failureHandler
            ) {
                fail("soft deletes are disabled; index should not be followed");
            }

            @Override
            void updateAutoFollowMetadata(Function<ClusterState, ClusterState> updateFunction, Consumer<Exception> handler) {
                ClusterState resultCs = updateFunction.apply(currentState);
                AutoFollowMetadata result = resultCs.metadata().getProject().custom(AutoFollowMetadata.TYPE);
                assertThat(result.getFollowedLeaderIndexUUIDs().size(), equalTo(1));
                assertThat(result.getFollowedLeaderIndexUUIDs().get("remote").size(), equalTo(1));
                handler.accept(null);
            }

            @Override
            void cleanFollowedRemoteIndices(ClusterState remoteClusterState, List<String> patterns) {
                // Ignore, to avoid invoking updateAutoFollowMetadata(...) twice
            }
        };
        autoFollower.start();

        assertThat(results.size(), equalTo(1));
        assertThat(results.get(0).clusterStateFetchException, nullValue());
        List<Map.Entry<Index, Exception>> entries = new ArrayList<>(results.get(0).autoFollowExecutionResults.entrySet());
        assertThat(entries.size(), equalTo(1));
        assertThat(entries.get(0).getKey().getName(), equalTo("logs-20190101"));
        assertThat(entries.get(0).getValue(), notNullValue());
        assertThat(
            entries.get(0).getValue().getMessage(),
            equalTo("index [logs-20190101] cannot be followed, " + "because soft deletes are not enabled")
        );
    }

=======
>>>>>>> 6535bdae
    public void testAutoFollowerFollowerIndexAlreadyExists() {
        Client client = mock(Client.class);
        when(client.getRemoteClusterClient(anyString(), any(), any())).thenReturn(new RedirectToLocalClusterRemoteClusterClient(client));

        ClusterState remoteState = createRemoteClusterState("logs-20190101", true);

        AutoFollowPattern autoFollowPattern = createAutoFollowPattern("remote", "logs-*");
        Map<String, AutoFollowPattern> patterns = new HashMap<>();
        patterns.put("remote", autoFollowPattern);
        Map<String, List<String>> followedLeaderIndexUUIDS = new HashMap<>();
        followedLeaderIndexUUIDS.put("remote", new ArrayList<>());
        Map<String, Map<String, String>> autoFollowHeaders = new HashMap<>();
        autoFollowHeaders.put("remote", Map.of("key", "val"));
        AutoFollowMetadata autoFollowMetadata = new AutoFollowMetadata(patterns, followedLeaderIndexUUIDS, autoFollowHeaders);

        ClusterState currentState = ClusterState.builder(new ClusterName("name"))
            .metadata(
                Metadata.builder()
                    .put(
                        IndexMetadata.builder("logs-20190101")
                            .settings(settings(IndexVersion.current()))
                            .putCustom(
                                Ccr.CCR_CUSTOM_METADATA_KEY,
                                Map.of(
                                    Ccr.CCR_CUSTOM_METADATA_LEADER_INDEX_UUID_KEY,
                                    remoteState.metadata().getProject().index("logs-20190101").getIndexUUID()
                                )
                            )
                            .numberOfShards(1)
                            .numberOfReplicas(0)
                    )
                    .putCustom(AutoFollowMetadata.TYPE, autoFollowMetadata)
            )
            .build();

        final Object[] resultHolder = new Object[1];
        Consumer<List<AutoFollowCoordinator.AutoFollowResult>> handler = results -> { resultHolder[0] = results; };
        AutoFollower autoFollower = new AutoFollower("remote", handler, localClusterStateSupplier(currentState), () -> 1L, Runnable::run) {
            @Override
            void getRemoteClusterState(String remoteCluster, long metadataVersion, BiConsumer<ClusterStateResponse, Exception> handler) {
                assertThat(remoteCluster, equalTo("remote"));
                handler.accept(new ClusterStateResponse(new ClusterName("name"), remoteState, false), null);
            }

            @Override
            void createAndFollow(
                Map<String, String> headers,
                PutFollowAction.Request followRequest,
                Runnable successHandler,
                Consumer<Exception> failureHandler
            ) {
                fail("this should not be invoked");
            }

            @Override
            void updateAutoFollowMetadata(Function<ClusterState, ClusterState> updateFunction, Consumer<Exception> handler) {
                ClusterState resultCs = updateFunction.apply(currentState);
                AutoFollowMetadata result = resultCs.metadata().getProject().custom(AutoFollowMetadata.TYPE);
                assertThat(result.getFollowedLeaderIndexUUIDs().size(), equalTo(1));
                assertThat(result.getFollowedLeaderIndexUUIDs().get("remote").size(), equalTo(1));
                handler.accept(null);
            }

            @Override
            void cleanFollowedRemoteIndices(ClusterState remoteClusterState, List<String> patterns) {
                // Ignore, to avoid invoking updateAutoFollowMetadata(...) twice
            }
        };
        autoFollower.start();

        @SuppressWarnings("unchecked")
        List<AutoFollowCoordinator.AutoFollowResult> results = (List<AutoFollowCoordinator.AutoFollowResult>) resultHolder[0];
        assertThat(results, notNullValue());
        assertThat(results.size(), equalTo(1));
        assertThat(results.get(0).clusterStateFetchException, nullValue());
        List<Map.Entry<Index, Exception>> entries = new ArrayList<>(results.get(0).autoFollowExecutionResults.entrySet());
        assertThat(entries.size(), equalTo(1));
        assertThat(entries.get(0).getKey().getName(), equalTo("logs-20190101"));
        assertThat(entries.get(0).getValue(), nullValue());
    }

    /*
     * This tests for a situation where in the face of repeated failures we would be called back on the same thread, and
     * then recurse through the start method again, and eventually stack overflow. Now when we are called back on the
     * same thread, we fork a new thread to avoid this. This test simulates a repeated failure to exercise this logic
     * and ensures that we do not stack overflow. If we did stack overflow, it would go as an uncaught exception and
     * fail the test. We have sufficiently high iterations here to ensure that we would indeed stack overflow were it
     * not for this logic.
     */
    public void testRepeatedFailures() throws InterruptedException {
        final ClusterState clusterState = mock(ClusterState.class);
        final Metadata metadata = mock(Metadata.class);
        when(clusterState.metadata()).thenReturn(metadata);
        ProjectMetadata project = mock(ProjectMetadata.class);
        when(metadata.getProject()).thenReturn(project);
        final AutoFollowPattern pattern = new AutoFollowPattern(
            "remote",
            List.of("*"),
            Collections.emptyList(),
            "{}",
            Settings.EMPTY,
            true,
            0,
            0,
            0,
            0,
            ByteSizeValue.ZERO,
            ByteSizeValue.ZERO,
            0,
            ByteSizeValue.ZERO,
            TimeValue.ZERO,
            TimeValue.ZERO
        );
        final AutoFollowMetadata autoFollowMetadata = new AutoFollowMetadata(Map.of("remote", pattern), Map.of(), Map.of());
        when(project.custom(AutoFollowMetadata.TYPE)).thenReturn(autoFollowMetadata);

        final int iterations = randomIntBetween(16384, 32768); // sufficiently large to exercise that we do not stack overflow
        final AtomicInteger counter = new AtomicInteger();
        final CountDownLatch latch = new CountDownLatch(1);
        final ExecutorService executor = Executors.newSingleThreadExecutor();
        try {
            final AutoFollower autoFollower = new AutoFollower("remote", x -> {}, () -> clusterState, () -> 1, executor) {

                @Override
                void getRemoteClusterState(
                    final String remoteCluster,
                    final long metadataVersion,
                    final BiConsumer<ClusterStateResponse, Exception> handler
                ) {
                    counter.incrementAndGet();
                    if (counter.incrementAndGet() > iterations) {
                        this.stop();
                        latch.countDown();
                        /*
                         * Do not call back the handler here, when we unlatch the test thread it will shutdown the
                         * executor which would lead to the execution of the callback facing a rejected execution
                         * exception (from the executor being shutdown).
                         */
                        return;
                    }
                    handler.accept(null, new EsRejectedExecutionException());
                }

                @Override
                void createAndFollow(
                    final Map<String, String> headers,
                    final PutFollowAction.Request followRequest,
                    final Runnable successHandler,
                    final Consumer<Exception> failureHandler
                ) {

                }

                @Override
                void updateAutoFollowMetadata(
                    final Function<ClusterState, ClusterState> updateFunction,
                    final Consumer<Exception> handler
                ) {

                }

            };
            autoFollower.start();
            latch.await();
        } finally {
            executor.shutdown();
        }
    }

    public void testClosedIndicesAreNotAutoFollowed() {
        final Client client = mock(Client.class);
        when(client.getRemoteClusterClient(anyString(), any(), any())).thenReturn(new RedirectToLocalClusterRemoteClusterClient(client));

        final String pattern = "pattern1";
        final ClusterState localState = ClusterState.builder(new ClusterName("local"))
            .metadata(
                Metadata.builder()
                    .putCustom(
                        AutoFollowMetadata.TYPE,
                        new AutoFollowMetadata(
                            Map.of(pattern, createAutoFollowPattern("remote", "docs-*")),
                            Map.of(pattern, List.of()),
                            Map.of(pattern, Map.of())
                        )
                    )
            )
            .build();

        ClusterState remoteState = null;
        final int nbLeaderIndices = randomIntBetween(1, 15);
        for (int i = 0; i < nbLeaderIndices; i++) {
            String indexName = "docs-" + i;
            if (remoteState == null) {
                remoteState = createRemoteClusterState(indexName, true);
            } else {
                remoteState = createRemoteClusterState(remoteState, indexName);
            }
            if (randomBoolean()) {
                // randomly close the index
                remoteState = ClusterState.builder(remoteState.getClusterName())
                    .routingTable(remoteState.routingTable())
                    .metadata(
                        Metadata.builder(remoteState.metadata())
                            .put(
                                IndexMetadata.builder(remoteState.metadata().getProject().index(indexName))
                                    .state(IndexMetadata.State.CLOSE)
                                    .build(),
                                true
                            )
                            .build()
                    )
                    .build();
            }
        }

        final ClusterState finalRemoteState = remoteState;
        final AtomicReference<ClusterState> lastModifiedClusterState = new AtomicReference<>(localState);
        final List<AutoFollowCoordinator.AutoFollowResult> results = new ArrayList<>();
        final Set<Object> followedIndices = ConcurrentCollections.newConcurrentSet();
        final AutoFollower autoFollower = new AutoFollower(
            "remote",
            results::addAll,
            localClusterStateSupplier(localState),
            () -> 1L,
            Runnable::run
        ) {
            @Override
            void getRemoteClusterState(String remoteCluster, long metadataVersion, BiConsumer<ClusterStateResponse, Exception> handler) {
                assertThat(remoteCluster, equalTo("remote"));
                handler.accept(new ClusterStateResponse(new ClusterName("remote"), finalRemoteState, false), null);
            }

            @Override
            void createAndFollow(
                Map<String, String> headers,
                PutFollowAction.Request followRequest,
                Runnable successHandler,
                Consumer<Exception> failureHandler
            ) {
                followedIndices.add(followRequest.getLeaderIndex());
                successHandler.run();
            }

            @Override
            void updateAutoFollowMetadata(Function<ClusterState, ClusterState> updateFunction, Consumer<Exception> handler) {
                lastModifiedClusterState.updateAndGet(updateFunction::apply);
                handler.accept(null);
            }

            @Override
            void cleanFollowedRemoteIndices(ClusterState remoteClusterState, List<String> patterns) {
                // Ignore, to avoid invoking updateAutoFollowMetadata(...) twice
            }
        };
        autoFollower.start();

        assertThat(results, notNullValue());
        assertThat(results.size(), equalTo(1));

        for (var index : remoteState.metadata().getProject().indices().entrySet()) {
            boolean expect = index.getValue().getState() == IndexMetadata.State.OPEN;
            assertThat(results.get(0).autoFollowExecutionResults.containsKey(index.getValue().getIndex()), is(expect));
            assertThat(followedIndices.contains(index.getKey()), is(expect));
        }
    }

    public void testExcludedPatternIndicesAreNotAutoFollowed() {
        final Client client = mock(Client.class);
        when(client.getRemoteClusterClient(anyString(), any(), any())).thenReturn(new RedirectToLocalClusterRemoteClusterClient(client));

        final String pattern = "pattern1";
        final ClusterState localState = ClusterState.builder(new ClusterName("local"))
            .metadata(
                Metadata.builder()
                    .putCustom(
                        AutoFollowMetadata.TYPE,
                        new AutoFollowMetadata(
                            Map.of(
                                pattern,
                                new AutoFollowPattern(
                                    "remote",
                                    List.of("docs-*"),
                                    List.of("docs-excluded-*"),
                                    null,
                                    Settings.EMPTY,
                                    true,
                                    null,
                                    null,
                                    null,
                                    null,
                                    null,
                                    null,
                                    null,
                                    null,
                                    null,
                                    null
                                )
                            ),
                            Map.of(pattern, List.of()),
                            Map.of(pattern, Map.of())
                        )
                    )
            )
            .build();

        ClusterState remoteState = ClusterState.EMPTY_STATE;
        final int nbLeaderIndices = randomIntBetween(0, 15);
        for (int i = 0; i < nbLeaderIndices; i++) {
            String indexName = "docs-" + i;
            remoteState = createRemoteClusterState(remoteState, indexName);
        }

        final int nbLeaderExcludedIndices = randomIntBetween(1, 15);
        for (int i = 0; i < nbLeaderExcludedIndices; i++) {
            String indexName = "docs-excluded-" + i;
            remoteState = createRemoteClusterState(remoteState, indexName);
        }

        final ClusterState finalRemoteState = remoteState;
        final AtomicReference<ClusterState> lastModifiedClusterState = new AtomicReference<>(localState);
        final List<AutoFollowCoordinator.AutoFollowResult> results = new ArrayList<>();
        final Set<Object> followedIndices = ConcurrentCollections.newConcurrentSet();
        final AutoFollower autoFollower = new AutoFollower(
            "remote",
            results::addAll,
            localClusterStateSupplier(localState),
            () -> 1L,
            Runnable::run
        ) {
            @Override
            void getRemoteClusterState(String remoteCluster, long metadataVersion, BiConsumer<ClusterStateResponse, Exception> handler) {
                assertThat(remoteCluster, equalTo("remote"));
                handler.accept(new ClusterStateResponse(new ClusterName("remote"), finalRemoteState, false), null);
            }

            @Override
            void createAndFollow(
                Map<String, String> headers,
                PutFollowAction.Request followRequest,
                Runnable successHandler,
                Consumer<Exception> failureHandler
            ) {
                followedIndices.add(followRequest.getLeaderIndex());
                successHandler.run();
            }

            @Override
            void updateAutoFollowMetadata(Function<ClusterState, ClusterState> updateFunction, Consumer<Exception> handler) {
                lastModifiedClusterState.updateAndGet(updateFunction::apply);
                handler.accept(null);
            }

            @Override
            void cleanFollowedRemoteIndices(ClusterState remoteClusterState, List<String> patterns) {
                // Ignore, to avoid invoking updateAutoFollowMetadata(...) twice
            }
        };
        autoFollower.start();

        assertThat(results, notNullValue());
        assertThat(results.size(), equalTo(1));

        AutoFollowMetadata autoFollowMetadata = lastModifiedClusterState.get().metadata().getProject().custom(AutoFollowMetadata.TYPE);
        final List<String> autoFollowedIndices = autoFollowMetadata.getFollowedLeaderIndexUUIDs().get(pattern);
        assertThat(autoFollowedIndices.size(), equalTo(nbLeaderIndices));

        for (var index : remoteState.metadata().getProject().indices().entrySet()) {
            final Index remoteIndex = index.getValue().getIndex();
            boolean followed = remoteIndex.getName().startsWith("docs-excluded") == false;
            assertThat(results.get(0).autoFollowExecutionResults.containsKey(index.getValue().getIndex()), is(followed));
            assertThat(followedIndices.contains(index.getKey()), is(followed));
            assertThat(autoFollowedIndices.contains(remoteIndex.getUUID()), equalTo(followed));
        }
    }

    public void testSystemIndicesAreNotAutoFollowed() {
        ClusterState clusterState = null;
        final int nbLeaderSystemIndices = randomIntBetween(1, 15);
        for (int i = 0; i < nbLeaderSystemIndices; i++) {
            String indexName = "." + i;
            if (clusterState == null) {
                clusterState = createRemoteClusterState(indexName, true, 0, true);
            } else {
                clusterState = createRemoteClusterState(clusterState, true, indexName);
            }
        }

        Tuple<List<AutoFollowCoordinator.AutoFollowResult>, Set<String>> autoFollowResults = executeAutoFollow(".*", clusterState);
        assertThat(autoFollowResults.v1().size(), equalTo(1));
        assertThat(autoFollowResults.v1().get(0).autoFollowExecutionResults, is(anEmptyMap()));
        assertThat(autoFollowResults.v2(), is(empty()));
    }

    public void testSystemDataStreamsAreNotAutoFollowed() {
        Tuple<List<AutoFollowCoordinator.AutoFollowResult>, Set<String>> autoFollowResults = executeAutoFollow(
            "*.",
            createRemoteClusterStateWithDataStream(".test-data-stream")
        );

        assertThat(autoFollowResults.v1().size(), equalTo(1));
        assertThat(autoFollowResults.v1().get(0).autoFollowExecutionResults, is(anEmptyMap()));
        assertThat(autoFollowResults.v2(), is(empty()));
    }

    public void testFollowerIndexIsCreatedInExecuteAutoFollow() {
        final String indexName = "idx-1";
        ClusterState clusterState = createRemoteClusterState(indexName, true, 0, false);

        Tuple<List<AutoFollowCoordinator.AutoFollowResult>, Set<String>> autoFollowResults = executeAutoFollow("idx-*", clusterState);
        assertThat(autoFollowResults.v1().size(), equalTo(1));
        assertThat(autoFollowResults.v1().get(0).autoFollowExecutionResults.size(), equalTo(1));
        for (Map.Entry<Index, Exception> autoFollowEntry : autoFollowResults.v1().get(0).autoFollowExecutionResults.entrySet()) {
            assertThat(autoFollowEntry.getKey().getName(), equalTo(indexName));
            assertThat(autoFollowEntry.getValue(), nullValue());
        }
        assertThat(autoFollowResults.v2().contains(indexName), equalTo(true));
    }

    public void testRemovesClusterLevelErrorsOnRemovingAutoFollowPattern() {
        // given auto-follow pattern added
        var pattern1 = createAutoFollowPattern("remote1", "logs-*");
        var pattern2 = createAutoFollowPattern("remote2", "logs-*");
        var pattern3 = createAutoFollowPattern("remote2", "metrics-*");// same remote

        var autoFollowCoordinator = createAutoFollowCoordinator();
        autoFollowCoordinator.updateAutoFollowers(
            createClusterStateWith(Map.of("pattern1", pattern1, "pattern2", pattern2, "pattern3", pattern3))
        );

        // and stats are published
        autoFollowCoordinator.updateStats(
            List.of(
                new AutoFollowCoordinator.AutoFollowResult("pattern1", new RuntimeException("ClusterStateFetchException")),
                new AutoFollowCoordinator.AutoFollowResult("pattern2", new RuntimeException("ClusterStateFetchException")),
                new AutoFollowCoordinator.AutoFollowResult("pattern3", new RuntimeException("ClusterStateFetchException"))
            )
        );

        // when auto-follow pattern `pattern3` is removed
        var before = autoFollowCoordinator.getStats();
        autoFollowCoordinator.updateAutoFollowers(createClusterStateWith(Map.of("pattern1", pattern1, "pattern2", pattern2)));
        autoFollowCoordinator.updateStats(List.of());// actually triggers the purge
        var after = autoFollowCoordinator.getStats();

        // then stats are removed as well (but only for the removed pattern)
        assertThat(before.getRecentAutoFollowErrors().keySet(), equalTo(Set.of("pattern1", "pattern2", "pattern3")));
        assertThat(after.getRecentAutoFollowErrors().keySet(), equalTo(Set.of("pattern1", "pattern2")));
    }

    public void testRemovesIndexLevelErrorsOnRemovingAutoFollowPattern() {
        // given auto-follow pattern added
        var pattern1 = createAutoFollowPattern("remote1", "logs-*");
        var pattern2 = createAutoFollowPattern("remote2", "logs-*");
        var pattern3 = createAutoFollowPattern("remote2", "metrics-*");// same remote

        var autoFollowCoordinator = createAutoFollowCoordinator();
        autoFollowCoordinator.updateAutoFollowers(
            createClusterStateWith(Map.of("pattern1", pattern1, "pattern2", pattern2, "pattern3", pattern3))
        );

        // and stats are published
        autoFollowCoordinator.updateStats(
            List.of(
                new AutoFollowCoordinator.AutoFollowResult(
                    "pattern1",
                    List.of(Tuple.tuple(new Index("logs-1", UUIDs.base64UUID()), new RuntimeException("AutoFollowExecutionException")))
                ),
                new AutoFollowCoordinator.AutoFollowResult(
                    "pattern2",
                    List.of(Tuple.tuple(new Index("logs-1", UUIDs.base64UUID()), new RuntimeException("AutoFollowExecutionException")))
                ),
                new AutoFollowCoordinator.AutoFollowResult(
                    "pattern3",
                    List.of(Tuple.tuple(new Index("metrics-1", UUIDs.base64UUID()), new RuntimeException("AutoFollowExecutionException")))
                )
            )
        );

        // when auto-follow pattern `pattern3` is removed
        var before = autoFollowCoordinator.getStats();
        autoFollowCoordinator.updateAutoFollowers(createClusterStateWith(Map.of("pattern1", pattern1, "pattern2", pattern2)));
        autoFollowCoordinator.updateStats(List.of());// actually triggers the purge
        var after = autoFollowCoordinator.getStats();

        // then stats are removed as well (but only for the removed pattern)
        assertThat(
            before.getRecentAutoFollowErrors().keySet(),
            equalTo(Set.of("pattern1:logs-1", "pattern2:logs-1", "pattern3:metrics-1"))
        );
        assertThat(after.getRecentAutoFollowErrors().keySet(), equalTo(Set.of("pattern1:logs-1", "pattern2:logs-1")));
    }

    public void testRemovesErrorsIfPatternContainsColon() {
        // given auto-follow pattern added
        var pattern1 = createAutoFollowPattern("remote1", "logs-*");
        var pattern2 = createAutoFollowPattern("remote2", "logs-*");
        var pattern3 = createAutoFollowPattern("remote2", "metrics-*");// same remote

        var autoFollowCoordinator = createAutoFollowCoordinator();
        autoFollowCoordinator.updateAutoFollowers(
            createClusterStateWith(Map.of("pattern:1", pattern1, "pattern:2", pattern2, "pattern:3", pattern3))
        );

        // and stats are published
        autoFollowCoordinator.updateStats(
            List.of(
                new AutoFollowCoordinator.AutoFollowResult("pattern:1", new RuntimeException("ClusterStateFetchException")),
                new AutoFollowCoordinator.AutoFollowResult("pattern:2", new RuntimeException("ClusterStateFetchException")),
                new AutoFollowCoordinator.AutoFollowResult("pattern:3", new RuntimeException("ClusterStateFetchException"))
            )
        );

        // when auto-follow pattern `pattern:3` is removed
        var before = autoFollowCoordinator.getStats();
        autoFollowCoordinator.updateAutoFollowers(createClusterStateWith(Map.of("pattern:1", pattern1, "pattern:2", pattern2)));
        autoFollowCoordinator.updateStats(List.of());// actually triggers the purge
        var after = autoFollowCoordinator.getStats();

        // then stats are removed as well (but only for the removed pattern)
        assertThat(before.getRecentAutoFollowErrors().keySet(), equalTo(Set.of("pattern:1", "pattern:2", "pattern:3")));
        assertThat(after.getRecentAutoFollowErrors().keySet(), equalTo(Set.of("pattern:1", "pattern:2")));
    }

    private AutoFollowCoordinator createAutoFollowCoordinator() {
        return new AutoFollowCoordinator(
            Settings.EMPTY,
            null,
            mockClusterService(),
            new CcrLicenseChecker(() -> true, () -> false),
            () -> 1L,
            () -> 1L,
            Runnable::run
        );
    }

    private ClusterState createClusterStateWith(Map<String, AutoFollowPattern> patterns) {
        var builder = ClusterState.builder(new ClusterName("remote"));
        if (patterns != null) {
            builder.metadata(Metadata.builder().putCustom(AutoFollowMetadata.TYPE, new AutoFollowMetadata(patterns, Map.of(), Map.of())));
        }
        return builder.build();
    }

    private AutoFollowPattern createAutoFollowPattern(String remoteCluster, String pattern) {
        return new AutoFollowPattern(
            remoteCluster,
            List.of(pattern),
            List.of(),
            null,
            Settings.EMPTY,
            true,
            null,
            null,
            null,
            null,
            null,
            null,
            null,
            null,
            null,
            null
        );
    }

    private Tuple<List<AutoFollowCoordinator.AutoFollowResult>, Set<String>> executeAutoFollow(
        String indexPattern,
        ClusterState finalRemoteState
    ) {
        final Client client = mock(Client.class);
        when(client.getRemoteClusterClient(anyString(), any(), any())).thenReturn(new RedirectToLocalClusterRemoteClusterClient(client));

        final String pattern = "pattern1";
        final ClusterState localState = ClusterState.builder(new ClusterName("local"))
            .metadata(
                Metadata.builder()
                    .putCustom(
                        AutoFollowMetadata.TYPE,
                        new AutoFollowMetadata(
                            Map.of(pattern, createAutoFollowPattern("remote", indexPattern)),
                            Map.of(pattern, List.of()),
                            Map.of(pattern, Map.of())
                        )
                    )
            )
            .build();

        final AtomicReference<ClusterState> lastModifiedClusterState = new AtomicReference<>(localState);
        final List<AutoFollowCoordinator.AutoFollowResult> results = new ArrayList<>();
        final Set<String> followedIndices = ConcurrentCollections.newConcurrentSet();
        final AutoFollower autoFollower = new AutoFollower(
            "remote",
            results::addAll,
            localClusterStateSupplier(localState),
            () -> 1L,
            Runnable::run
        ) {
            @Override
            void getRemoteClusterState(String remoteCluster, long metadataVersion, BiConsumer<ClusterStateResponse, Exception> handler) {
                assertThat(remoteCluster, equalTo("remote"));
                handler.accept(new ClusterStateResponse(new ClusterName("remote"), finalRemoteState, false), null);
            }

            @Override
            void createAndFollow(
                Map<String, String> headers,
                PutFollowAction.Request followRequest,
                Runnable successHandler,
                Consumer<Exception> failureHandler
            ) {
                followedIndices.add(followRequest.getLeaderIndex());
                successHandler.run();
            }

            @Override
            void updateAutoFollowMetadata(Function<ClusterState, ClusterState> updateFunction, Consumer<Exception> handler) {
                lastModifiedClusterState.updateAndGet(updateFunction::apply);
                handler.accept(null);
            }

            @Override
            void cleanFollowedRemoteIndices(ClusterState remoteClusterState, List<String> patterns) {
                // Ignore, to avoid invoking updateAutoFollowMetadata(...) twice
            }
        };
        autoFollower.start();

        assertThat(results, notNullValue());
        return Tuple.tuple(results, followedIndices);
    }

    private static ClusterState createRemoteClusterState(String indexName, boolean enableSoftDeletes) {
        return createRemoteClusterState(indexName, enableSoftDeletes, 0L);
    }

    private static ClusterState createRemoteClusterState(String indexName, boolean enableSoftDeletes, long metadataVersion) {
        return createRemoteClusterState(indexName, enableSoftDeletes, metadataVersion, false);
    }

    private static ClusterState createRemoteClusterState(
        String indexName,
        boolean enableSoftDeletes,
        long metadataVersion,
        boolean systemIndex
    ) {
        Settings.Builder indexSettings;
        if (enableSoftDeletes == false) {
            indexSettings = settings(IndexVersionUtils.randomPreviousCompatibleVersion(random(), IndexVersions.V_8_0_0)).put(
                IndexSettings.INDEX_SOFT_DELETES_SETTING.getKey(),
                false
            );
        } else {
            indexSettings = settings(IndexVersion.current());
        }
        indexSettings.put(IndexMetadata.SETTING_INDEX_UUID, UUIDs.randomBase64UUID(random()));

        IndexMetadata indexMetadata = IndexMetadata.builder(indexName)
            .settings(indexSettings)
            .numberOfShards(1)
            .numberOfReplicas(0)
            .system(systemIndex)
            .build();
        ClusterState.Builder csBuilder = ClusterState.builder(new ClusterName("remote"))
            .metadata(Metadata.builder().put(indexMetadata, true).version(metadataVersion));

        ShardRouting shardRouting = TestShardRouting.newShardRouting(
            new ShardId(indexMetadata.getIndex(), 0),
            "1",
            true,
            ShardRoutingState.INITIALIZING
        ).moveToStarted(ShardRouting.UNAVAILABLE_EXPECTED_SHARD_SIZE);
        IndexRoutingTable indexRoutingTable = IndexRoutingTable.builder(indexMetadata.getIndex()).addShard(shardRouting).build();
        return csBuilder.routingTable(RoutingTable.builder().add(indexRoutingTable).build()).build();
    }

    private static ClusterState createRemoteClusterState(final ClusterState previous, final String... indices) {
        return createRemoteClusterState(previous, false, indices);
    }

    private static ClusterState createRemoteClusterState(final ClusterState previous, boolean systemIndices, final String... indices) {
        if (indices == null) {
            return previous;
        }
        final Metadata.Builder metadataBuilder = Metadata.builder(previous.metadata()).version(previous.metadata().version() + 1);
        final RoutingTable.Builder routingTableBuilder = RoutingTable.builder(previous.routingTable());
        for (String indexName : indices) {
            IndexMetadata indexMetadata = IndexMetadata.builder(indexName)
                .settings(settings(IndexVersion.current()).put(IndexMetadata.SETTING_INDEX_UUID, UUIDs.randomBase64UUID(random())))
                .numberOfShards(1)
                .numberOfReplicas(0)
                .system(systemIndices)
                .build();
            metadataBuilder.put(indexMetadata, true);
            routingTableBuilder.add(
                IndexRoutingTable.builder(indexMetadata.getIndex())
                    .addShard(
                        TestShardRouting.newShardRouting(
                            new ShardId(indexMetadata.getIndex(), 0),
                            "1",
                            true,
                            ShardRoutingState.INITIALIZING
                        ).moveToStarted(ShardRouting.UNAVAILABLE_EXPECTED_SHARD_SIZE)
                    )
                    .build()
            );
        }
        return ClusterState.builder(previous.getClusterName())
            .metadata(metadataBuilder.build())
            .routingTable(routingTableBuilder.build())
            .build();
    }

    private static Supplier<ClusterState> localClusterStateSupplier(ClusterState... states) {
        final AutoFollowMetadata emptyAutoFollowMetadata = new AutoFollowMetadata(
            Collections.emptyMap(),
            Collections.emptyMap(),
            Collections.emptyMap()
        );
        final ClusterState lastState = ClusterState.builder(new ClusterName("remote"))
            .metadata(Metadata.builder().putCustom(AutoFollowMetadata.TYPE, emptyAutoFollowMetadata))
            .build();
        final LinkedList<ClusterState> queue = new LinkedList<>(Arrays.asList(states));
        return () -> {
            final ClusterState current = queue.poll();
            if (current != null) {
                return current;
            } else {
                return lastState;
            }
        };
    }

    private ClusterService mockClusterService() {
        ClusterService clusterService = mock(ClusterService.class);
        ClusterSettings clusterSettings = new ClusterSettings(
            Settings.EMPTY,
            Collections.singleton(CcrSettings.CCR_WAIT_FOR_METADATA_TIMEOUT)
        );
        when(clusterService.getClusterSettings()).thenReturn(clusterSettings);
        return clusterService;
    }

    private static ClusterState createRemoteClusterStateWithDataStream(String dataStreamName) {
        return createRemoteClusterStateWithDataStream(dataStreamName, false);
    }

    private static ClusterState createRemoteClusterStateWithDataStream(String dataStreamName, boolean system) {
        Settings.Builder indexSettings = settings(IndexVersion.current());
        indexSettings.put(IndexMetadata.SETTING_INDEX_UUID, UUIDs.randomBase64UUID(random()));
        indexSettings.put("index.hidden", true);

        IndexMetadata indexMetadata = IndexMetadata.builder(DataStream.getDefaultBackingIndexName(dataStreamName, 1))
            .settings(indexSettings)
            .numberOfShards(1)
            .numberOfReplicas(0)
            .system(system)
            .build();
        DataStream dataStream = DataStream.builder(dataStreamName, List.of(indexMetadata.getIndex())).setSystem(system).build();
        ClusterState.Builder csBuilder = ClusterState.builder(new ClusterName("remote"))
            .metadata(Metadata.builder().put(indexMetadata, true).put(dataStream).version(0L));

        ShardRouting shardRouting = TestShardRouting.newShardRouting(
            new ShardId(indexMetadata.getIndex(), 0),
            "1",
            true,
            ShardRoutingState.INITIALIZING
        ).moveToStarted(ShardRouting.UNAVAILABLE_EXPECTED_SHARD_SIZE);
        IndexRoutingTable indexRoutingTable = IndexRoutingTable.builder(indexMetadata.getIndex()).addShard(shardRouting).build();
        return csBuilder.routingTable(RoutingTable.builder().add(indexRoutingTable).build()).build();
    }

}<|MERGE_RESOLUTION|>--- conflicted
+++ resolved
@@ -1820,77 +1820,6 @@
         assertThat(counter.get(), equalTo(states.length));
     }
 
-<<<<<<< HEAD
-    @UpdateForV9
-    @AwaitsFix(bugUrl = "ability to disable soft deletes was removed in 8.0 indexes so we can probably remove this test")
-    public void testAutoFollowerSoftDeletesDisabled() {
-        Client client = mock(Client.class);
-        when(client.getRemoteClusterClient(anyString(), any(), any())).thenReturn(new RedirectToLocalClusterRemoteClusterClient(client));
-
-        ClusterState remoteState = createRemoteClusterState("logs-20190101", false);
-
-        AutoFollowPattern autoFollowPattern = createAutoFollowPattern("remote", "logs-*");
-        Map<String, AutoFollowPattern> patterns = new HashMap<>();
-        patterns.put("remote", autoFollowPattern);
-        Map<String, List<String>> followedLeaderIndexUUIDS = new HashMap<>();
-        followedLeaderIndexUUIDS.put("remote", new ArrayList<>());
-        Map<String, Map<String, String>> autoFollowHeaders = new HashMap<>();
-        autoFollowHeaders.put("remote", Map.of("key", "val"));
-        AutoFollowMetadata autoFollowMetadata = new AutoFollowMetadata(patterns, followedLeaderIndexUUIDS, autoFollowHeaders);
-
-        ClusterState currentState = ClusterState.builder(new ClusterName("name"))
-            .metadata(Metadata.builder().putCustom(AutoFollowMetadata.TYPE, autoFollowMetadata))
-            .build();
-
-        List<AutoFollowCoordinator.AutoFollowResult> results = new ArrayList<>();
-        Consumer<List<AutoFollowCoordinator.AutoFollowResult>> handler = results::addAll;
-        AutoFollower autoFollower = new AutoFollower("remote", handler, localClusterStateSupplier(currentState), () -> 1L, Runnable::run) {
-            @Override
-            void getRemoteClusterState(String remoteCluster, long metadataVersion, BiConsumer<ClusterStateResponse, Exception> handler) {
-                assertThat(remoteCluster, equalTo("remote"));
-                handler.accept(new ClusterStateResponse(new ClusterName("name"), remoteState, false), null);
-            }
-
-            @Override
-            void createAndFollow(
-                Map<String, String> headers,
-                PutFollowAction.Request followRequest,
-                Runnable successHandler,
-                Consumer<Exception> failureHandler
-            ) {
-                fail("soft deletes are disabled; index should not be followed");
-            }
-
-            @Override
-            void updateAutoFollowMetadata(Function<ClusterState, ClusterState> updateFunction, Consumer<Exception> handler) {
-                ClusterState resultCs = updateFunction.apply(currentState);
-                AutoFollowMetadata result = resultCs.metadata().getProject().custom(AutoFollowMetadata.TYPE);
-                assertThat(result.getFollowedLeaderIndexUUIDs().size(), equalTo(1));
-                assertThat(result.getFollowedLeaderIndexUUIDs().get("remote").size(), equalTo(1));
-                handler.accept(null);
-            }
-
-            @Override
-            void cleanFollowedRemoteIndices(ClusterState remoteClusterState, List<String> patterns) {
-                // Ignore, to avoid invoking updateAutoFollowMetadata(...) twice
-            }
-        };
-        autoFollower.start();
-
-        assertThat(results.size(), equalTo(1));
-        assertThat(results.get(0).clusterStateFetchException, nullValue());
-        List<Map.Entry<Index, Exception>> entries = new ArrayList<>(results.get(0).autoFollowExecutionResults.entrySet());
-        assertThat(entries.size(), equalTo(1));
-        assertThat(entries.get(0).getKey().getName(), equalTo("logs-20190101"));
-        assertThat(entries.get(0).getValue(), notNullValue());
-        assertThat(
-            entries.get(0).getValue().getMessage(),
-            equalTo("index [logs-20190101] cannot be followed, " + "because soft deletes are not enabled")
-        );
-    }
-
-=======
->>>>>>> 6535bdae
     public void testAutoFollowerFollowerIndexAlreadyExists() {
         Client client = mock(Client.class);
         when(client.getRemoteClusterClient(anyString(), any(), any())).thenReturn(new RedirectToLocalClusterRemoteClusterClient(client));
