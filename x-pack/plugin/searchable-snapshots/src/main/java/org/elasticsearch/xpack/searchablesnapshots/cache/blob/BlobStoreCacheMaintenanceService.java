/*
 * Copyright Elasticsearch B.V. and/or licensed to Elasticsearch B.V. under one
 * or more contributor license agreements. Licensed under the Elastic License
 * 2.0; you may not use this file except in compliance with the Elastic License
 * 2.0.
 */

package org.elasticsearch.xpack.searchablesnapshots.cache.blob;

import org.apache.logging.log4j.LogManager;
import org.apache.logging.log4j.Logger;
import org.elasticsearch.action.ActionListener;
import org.elasticsearch.action.ActionRunnable;
import org.elasticsearch.action.bulk.BulkItemResponse;
import org.elasticsearch.action.bulk.BulkRequest;
import org.elasticsearch.action.bulk.TransportBulkAction;
import org.elasticsearch.action.delete.DeleteRequest;
import org.elasticsearch.action.delete.DeleteResponse;
import org.elasticsearch.action.search.ClosePointInTimeRequest;
import org.elasticsearch.action.search.ClosePointInTimeResponse;
import org.elasticsearch.action.search.OpenPointInTimeRequest;
import org.elasticsearch.action.search.OpenPointInTimeResponse;
import org.elasticsearch.action.search.SearchRequest;
import org.elasticsearch.action.search.SearchResponse;
import org.elasticsearch.action.search.TransportClosePointInTimeAction;
import org.elasticsearch.action.search.TransportOpenPointInTimeAction;
import org.elasticsearch.action.search.TransportSearchAction;
import org.elasticsearch.action.support.RefCountingListener;
import org.elasticsearch.action.support.TransportActions;
import org.elasticsearch.client.internal.Client;
import org.elasticsearch.client.internal.OriginSettingClient;
import org.elasticsearch.cluster.ClusterChangedEvent;
import org.elasticsearch.cluster.ClusterState;
import org.elasticsearch.cluster.ClusterStateListener;
import org.elasticsearch.cluster.metadata.IndexMetadata;
import org.elasticsearch.cluster.metadata.RepositoriesMetadata;
import org.elasticsearch.cluster.metadata.RepositoryMetadata;
import org.elasticsearch.cluster.routing.IndexRoutingTable;
import org.elasticsearch.cluster.service.ClusterService;
import org.elasticsearch.common.bytes.BytesReference;
import org.elasticsearch.common.document.DocumentField;
import org.elasticsearch.common.settings.ClusterSettings;
import org.elasticsearch.common.settings.Setting;
import org.elasticsearch.common.settings.Settings;
import org.elasticsearch.common.util.concurrent.AbstractRunnable;
import org.elasticsearch.common.util.concurrent.EsRejectedExecutionException;
import org.elasticsearch.common.util.concurrent.ThrottledTaskRunner;
import org.elasticsearch.core.AbstractRefCounted;
import org.elasticsearch.core.RefCounted;
import org.elasticsearch.core.TimeValue;
import org.elasticsearch.core.Tuple;
import org.elasticsearch.index.Index;
import org.elasticsearch.index.query.QueryBuilder;
import org.elasticsearch.index.query.QueryBuilders;
import org.elasticsearch.index.reindex.BulkByScrollResponse;
import org.elasticsearch.index.reindex.DeleteByQueryAction;
import org.elasticsearch.index.reindex.DeleteByQueryRequest;
import org.elasticsearch.indices.SystemIndexDescriptor;
import org.elasticsearch.indices.SystemIndices;
import org.elasticsearch.search.SearchHit;
import org.elasticsearch.search.builder.PointInTimeBuilder;
import org.elasticsearch.search.builder.SearchSourceBuilder;
import org.elasticsearch.search.fetch.subphase.FieldAndFormat;
import org.elasticsearch.search.sort.ShardDocSortField;
import org.elasticsearch.threadpool.Scheduler;
import org.elasticsearch.threadpool.ThreadPool;

import java.time.Instant;
import java.util.Arrays;
import java.util.Collections;
import java.util.HashMap;
import java.util.HashSet;
import java.util.LinkedList;
import java.util.Map;
import java.util.Objects;
import java.util.Queue;
import java.util.Set;
import java.util.concurrent.atomic.AtomicLong;
import java.util.function.BiConsumer;
import java.util.stream.Collectors;
import java.util.stream.IntStream;

import static org.elasticsearch.core.Strings.format;
import static org.elasticsearch.gateway.GatewayService.STATE_NOT_RECOVERED_BLOCK;
import static org.elasticsearch.xpack.core.ClientHelper.SEARCHABLE_SNAPSHOTS_ORIGIN;
import static org.elasticsearch.xpack.searchablesnapshots.SearchableSnapshots.SNAPSHOT_BLOB_CACHE_INDEX;
import static org.elasticsearch.xpack.searchablesnapshots.SearchableSnapshots.SNAPSHOT_INDEX_ID_SETTING;
import static org.elasticsearch.xpack.searchablesnapshots.SearchableSnapshots.SNAPSHOT_SNAPSHOT_ID_SETTING;

/**
 * A service that delete documents in the snapshot blob cache index when they are not required anymore.
 * <p>
 * This service runs on the data node that contains the snapshot blob cache primary shard. It listens to cluster state updates to find
 * searchable snapshot indices that are deleted and checks if the index snapshot is still used by other searchable snapshot indices. If the
 * index snapshot is not used anymore then it triggers the deletion of corresponding cached blobs in the snapshot blob cache index using a
 * delete-by-query.
 */
public class BlobStoreCacheMaintenanceService implements ClusterStateListener {

    private static final Logger logger = LogManager.getLogger(BlobStoreCacheMaintenanceService.class);

    /**
     * The interval at which the periodic cleanup of the blob store cache index is scheduled.
     */
    public static final Setting<TimeValue> SNAPSHOT_SNAPSHOT_CLEANUP_INTERVAL_SETTING = Setting.timeSetting(
        "searchable_snapshots.blob_cache.periodic_cleanup.interval",
        TimeValue.timeValueHours(1),
        TimeValue.ZERO,
        Setting.Property.NodeScope,
        Setting.Property.Dynamic
    );
    /**
     * The keep alive value for the internal point-in-time requests executed during the periodic cleanup.
     */
    public static final Setting<TimeValue> SNAPSHOT_SNAPSHOT_CLEANUP_KEEP_ALIVE_SETTING = Setting.timeSetting(
        "searchable_snapshots.blob_cache.periodic_cleanup.pit_keep_alive",
        TimeValue.timeValueMinutes(10L),
        TimeValue.timeValueSeconds(30L),
        Setting.Property.NodeScope,
        Setting.Property.Dynamic
    );
    /**
     * The number of documents that are searched for and bulk-deleted at once during the periodic cleanup.
     */
    public static final Setting<Integer> SNAPSHOT_SNAPSHOT_CLEANUP_BATCH_SIZE_SETTING = Setting.intSetting(
        "searchable_snapshots.blob_cache.periodic_cleanup.batch_size",
        100,
        Setting.Property.NodeScope,
        Setting.Property.Dynamic
    );

    /**
     * The retention period to keep obsolete documents in the blob store cache index. This duration is used during the periodic cleanup in
     * order to avoid deleting documents belonging to concurrently mounted searchable snapshots. Defaults to 1h.
     */
    public static final Setting<TimeValue> SNAPSHOT_SNAPSHOT_CLEANUP_RETENTION_PERIOD = Setting.timeSetting(
        "searchable_snapshots.blob_cache.periodic_cleanup.retention_period",
        TimeValue.timeValueHours(1L),
        TimeValue.ZERO,
        Setting.Property.NodeScope,
        Setting.Property.Dynamic
    );

    private final ClusterService clusterService;
    private final Client clientWithOrigin;
    private final String systemIndexName;
    private final ThreadPool threadPool;
    private final SystemIndexDescriptor systemIndexDescriptor;

    private volatile Scheduler.Cancellable periodicTask;
    private volatile TimeValue periodicTaskInterval;
    private volatile TimeValue periodicTaskKeepAlive;
    private volatile TimeValue periodicTaskRetention;
    private volatile int periodicTaskBatchSize;
    private volatile boolean schedulePeriodic;

    public BlobStoreCacheMaintenanceService(
        Settings settings,
        ClusterService clusterService,
        ThreadPool threadPool,
        Client client,
        SystemIndices systemIndices,
        String systemIndexName
    ) {
        this.clientWithOrigin = new OriginSettingClient(Objects.requireNonNull(client), SEARCHABLE_SNAPSHOTS_ORIGIN);
        this.systemIndexName = Objects.requireNonNull(systemIndexName);
        this.systemIndexDescriptor = Objects.requireNonNull(systemIndices.findMatchingDescriptor(systemIndexName));
        this.clusterService = Objects.requireNonNull(clusterService);
        this.threadPool = Objects.requireNonNull(threadPool);
        this.periodicTaskInterval = SNAPSHOT_SNAPSHOT_CLEANUP_INTERVAL_SETTING.get(settings);
        this.periodicTaskKeepAlive = SNAPSHOT_SNAPSHOT_CLEANUP_KEEP_ALIVE_SETTING.get(settings);
        this.periodicTaskBatchSize = SNAPSHOT_SNAPSHOT_CLEANUP_BATCH_SIZE_SETTING.get(settings);
        this.periodicTaskRetention = SNAPSHOT_SNAPSHOT_CLEANUP_RETENTION_PERIOD.get(settings);
        final ClusterSettings clusterSettings = clusterService.getClusterSettings();
        clusterSettings.addSettingsUpdateConsumer(SNAPSHOT_SNAPSHOT_CLEANUP_INTERVAL_SETTING, this::setPeriodicTaskInterval);
        clusterSettings.addSettingsUpdateConsumer(SNAPSHOT_SNAPSHOT_CLEANUP_KEEP_ALIVE_SETTING, this::setPeriodicTaskKeepAlive);
        clusterSettings.addSettingsUpdateConsumer(SNAPSHOT_SNAPSHOT_CLEANUP_BATCH_SIZE_SETTING, this::setPeriodicTaskBatchSize);
        clusterSettings.addSettingsUpdateConsumer(SNAPSHOT_SNAPSHOT_CLEANUP_RETENTION_PERIOD, this::setPeriodicTaskRetention);
    }

    @Override
    public void clusterChanged(ClusterChangedEvent event) {
        final ClusterState state = event.state();
        if (state.getBlocks().hasGlobalBlock(STATE_NOT_RECOVERED_BLOCK)) {
            return; // state not fully recovered
        }
        if (systemIndexPrimaryShardActiveAndAssignedToLocalNode(state) == false) {
            // system index primary shard does not exist or is not assigned to this data node
            stopPeriodicTask();
            return;
        }
        if (event.indicesDeleted().isEmpty() == false) {
            threadPool.generic().execute(new DeletedIndicesMaintenanceTask(event));
        }
        if (periodicTask == null || periodicTask.isCancelled()) {
            schedulePeriodic = true;
            startPeriodicTask();
        }
    }

    private synchronized void setPeriodicTaskInterval(TimeValue interval) {
        this.periodicTaskInterval = interval;
    }

    private void setPeriodicTaskKeepAlive(TimeValue keepAlive) {
        this.periodicTaskKeepAlive = keepAlive;
    }

    public void setPeriodicTaskRetention(TimeValue retention) {
        this.periodicTaskRetention = retention;
    }

    public void setPeriodicTaskBatchSize(int batchSize) {
        this.periodicTaskBatchSize = batchSize;
    }

    private synchronized void startPeriodicTask() {
        if (schedulePeriodic) {
            try {
                final TimeValue delay = periodicTaskInterval;
                if (delay.getMillis() > 0L) {
                    final PeriodicMaintenanceTask task = new PeriodicMaintenanceTask(periodicTaskKeepAlive, periodicTaskBatchSize);
                    periodicTask = threadPool.schedule(task, delay, threadPool.generic());
                } else {
                    periodicTask = null;
                }
            } catch (EsRejectedExecutionException e) {
                if (e.isExecutorShutdown()) {
                    logger.debug("failed to schedule next periodic maintenance task for blob store cache, node is shutting down", e);
                } else {
                    throw e;
                }
            }
        }
    }

    private synchronized void stopPeriodicTask() {
        schedulePeriodic = false;
        if (periodicTask != null && periodicTask.isCancelled() == false) {
            periodicTask.cancel();
            periodicTask = null;
        }
    }

<<<<<<< HEAD
    @Nullable
    private ShardRouting systemIndexPrimaryShard(final ClusterState state) {
        final IndexMetadata indexMetadata = state.metadata().getProject().index(systemIndexName);
        if (indexMetadata != null) {
            final IndexRoutingTable indexRoutingTable = state.routingTable().index(indexMetadata.getIndex());
            if (indexRoutingTable != null) {
                return indexRoutingTable.shard(0).primaryShard();
=======
    private boolean systemIndexPrimaryShardActiveAndAssignedToLocalNode(final ClusterState state) {
        for (IndexMetadata indexMetadata : state.metadata()) {
            if (indexMetadata.isSystem() && systemIndexDescriptor.matchesIndexPattern(indexMetadata.getIndex().getName())) {
                final IndexRoutingTable indexRoutingTable = state.routingTable().index(indexMetadata.getIndex());
                if (indexRoutingTable == null || indexRoutingTable.shard(0) == null) {
                    continue;
                }
                final var primary = indexRoutingTable.shard(0).primaryShard();
                if (primary != null && primary.active() && Objects.equals(state.nodes().getLocalNodeId(), primary.currentNodeId())) {
                    return true;
                }
>>>>>>> 7fd7d646
            }
        }
        return false;
    }

    private static boolean hasSearchableSnapshotWith(final ClusterState state, final String snapshotId, final String indexId) {
        for (IndexMetadata indexMetadata : state.metadata().getProject()) {
            if (indexMetadata.isSearchableSnapshot()) {
                final Settings indexSettings = indexMetadata.getSettings();
                if (Objects.equals(snapshotId, SNAPSHOT_SNAPSHOT_ID_SETTING.get(indexSettings))
                    && Objects.equals(indexId, SNAPSHOT_INDEX_ID_SETTING.get(indexSettings))) {
                    return true;
                }
            }
        }
        return false;
    }

    private static Instant getExpirationTime(TimeValue retention, ThreadPool threadPool) {
        return Instant.ofEpochMilli(threadPool.absoluteTimeInMillis()).minus(retention.duration(), retention.timeUnit().toChronoUnit());
    }

    private static Map<String, Set<String>> listSearchableSnapshots(final ClusterState state) {
        Map<String, Set<String>> snapshots = null;
        for (IndexMetadata indexMetadata : state.metadata().getProject()) {
            if (indexMetadata.isSearchableSnapshot()) {
                final Settings indexSettings = indexMetadata.getSettings();
                if (snapshots == null) {
                    snapshots = new HashMap<>();
                }
                snapshots.computeIfAbsent(SNAPSHOT_SNAPSHOT_ID_SETTING.get(indexSettings), s -> new HashSet<>())
                    .add(SNAPSHOT_INDEX_ID_SETTING.get(indexSettings));
            }
        }
        return snapshots != null ? Collections.unmodifiableMap(snapshots) : Collections.emptyMap();
    }

    static QueryBuilder buildDeleteByQuery(int numberOfShards, String snapshotUuid, String indexUuid) {
        final Set<String> paths = IntStream.range(0, numberOfShards)
            .mapToObj(shard -> String.join("/", snapshotUuid, indexUuid, String.valueOf(shard)))
            .collect(Collectors.toSet());
        assert paths.isEmpty() == false;
        return QueryBuilders.termsQuery("blob.path", paths);
    }

    /**
     * A maintenance task that cleans up the blob store cache index after searchable snapshot indices are deleted
     */
    private class DeletedIndicesMaintenanceTask extends AbstractRunnable {

        private final ClusterChangedEvent event;

        DeletedIndicesMaintenanceTask(ClusterChangedEvent event) {
            assert event.indicesDeleted().isEmpty() == false;
            this.event = Objects.requireNonNull(event);
        }

        @Override
        protected void doRun() {
            final Queue<Tuple<DeleteByQueryRequest, ActionListener<BulkByScrollResponse>>> queue = new LinkedList<>();
            final ClusterState state = event.state();

            for (Index deletedIndex : event.indicesDeleted()) {
                final IndexMetadata indexMetadata = event.previousState().metadata().getProject().index(deletedIndex);
                assert indexMetadata != null || state.metadata().getProject().indexGraveyard().containsIndex(deletedIndex)
                    : "no previous metadata found for " + deletedIndex;
                if (indexMetadata != null) {
                    if (indexMetadata.isSearchableSnapshot()) {
                        assert state.metadata().getProject().hasIndex(deletedIndex) == false;

                        final Settings indexSetting = indexMetadata.getSettings();
                        final String snapshotId = SNAPSHOT_SNAPSHOT_ID_SETTING.get(indexSetting);
                        final String indexId = SNAPSHOT_INDEX_ID_SETTING.get(indexSetting);

                        // we should do nothing if the current cluster state contains another
                        // searchable snapshot index that uses the same index snapshot
                        if (hasSearchableSnapshotWith(state, snapshotId, indexId)) {
                            logger.debug(
                                "snapshot [{}] of index {} is in use, skipping maintenance of snapshot blob cache entries",
                                snapshotId,
                                indexId
                            );
                            continue;
                        }

                        final DeleteByQueryRequest request = new DeleteByQueryRequest(systemIndexName);
                        request.setQuery(buildDeleteByQuery(indexMetadata.getNumberOfShards(), snapshotId, indexId));
                        request.setRefresh(queue.isEmpty());

                        queue.add(Tuple.tuple(request, new ActionListener<>() {
                            @Override
                            public void onResponse(BulkByScrollResponse response) {
                                logger.debug(
                                    "blob cache maintenance task deleted [{}] entries after deletion of {} (snapshot:{}, index:{})",
                                    response.getDeleted(),
                                    deletedIndex,
                                    snapshotId,
                                    indexId
                                );
                            }

                            @Override
                            public void onFailure(Exception e) {
                                logger.debug(
                                    () -> format(
                                        "exception when executing blob cache maintenance task after deletion of %s (snapshot:%s, index:%s)",
                                        deletedIndex,
                                        snapshotId,
                                        indexId
                                    ),
                                    e
                                );
                            }
                        }));
                    }
                }
            }

            if (queue.isEmpty() == false) {
                executeNextCleanUp(queue);
            }
        }

        void executeNextCleanUp(final Queue<Tuple<DeleteByQueryRequest, ActionListener<BulkByScrollResponse>>> queue) {
            assert ThreadPool.assertCurrentThreadPool(ThreadPool.Names.GENERIC);
            final Tuple<DeleteByQueryRequest, ActionListener<BulkByScrollResponse>> next = queue.poll();
            if (next != null) {
                cleanUp(next.v1(), next.v2(), queue);
            }
        }

        void cleanUp(
            final DeleteByQueryRequest request,
            final ActionListener<BulkByScrollResponse> listener,
            final Queue<Tuple<DeleteByQueryRequest, ActionListener<BulkByScrollResponse>>> queue
        ) {
            assert ThreadPool.assertCurrentThreadPool(ThreadPool.Names.GENERIC);
            clientWithOrigin.execute(DeleteByQueryAction.INSTANCE, request, ActionListener.runAfter(listener, () -> {
                if (queue.isEmpty() == false) {
                    threadPool.generic().execute(() -> executeNextCleanUp(queue));
                }
            }));
        }

        @Override
        public void onFailure(Exception e) {
            logger.warn(() -> "snapshot blob cache maintenance task failed for cluster state update [" + event.source() + "]", e);
        }
    }

    /**
     * A maintenance task that periodically cleans up unused cache entries from the blob store cache index.
     * <p>
     * This task first opens a point-in-time context on the blob store cache system index and uses it to search all documents. For each
     * document found the task verifies if it belongs to an existing searchable snapshot index. If the doc does not belong to any
     * index then it is deleted as part of a bulk request. Once the bulk is executed the next batch of documents is searched for. Once
     * all documents from the PIT have been verified the task closes the PIT and completes itself.
     * <p>
     * The task executes every step (PIT opening, searches, bulk deletes, PIT closing) using the generic thread pool.
     * The same task instance is used for all the steps and makes sure that a closed instance is not executed again.
     */
    private class PeriodicMaintenanceTask implements Runnable {
        private final TimeValue keepAlive;
        private final int batchSize;

        private final ThrottledTaskRunner taskRunner;
        private final AtomicLong deletes = new AtomicLong();
        private final AtomicLong total = new AtomicLong();

        PeriodicMaintenanceTask(TimeValue keepAlive, int batchSize) {
            this.keepAlive = keepAlive;
            this.batchSize = batchSize;
            this.taskRunner = new ThrottledTaskRunner(this.getClass().getCanonicalName(), 2, threadPool.generic());
        }

        @Override
        public void run() {
            ActionListener.run(ActionListener.runAfter(new ActionListener<Void>() {
                @Override
                public void onResponse(Void unused) {
                    logger.info(
                        () -> format(
                            "periodic maintenance task completed (%s deleted documents out of a total of %s)",
                            deletes.get(),
                            total.get()
                        )
                    );
                }

                @Override
                public void onFailure(Exception e) {
                    logger.warn(
                        () -> format(
                            "periodic maintenance task completed with failure (%s deleted documents out of a total of %s)",
                            deletes.get(),
                            total.get()
                        ),
                        e
                    );
                }
            }, BlobStoreCacheMaintenanceService.this::startPeriodicTask), listener -> {
                final OpenPointInTimeRequest openRequest = new OpenPointInTimeRequest(SNAPSHOT_BLOB_CACHE_INDEX);
                openRequest.keepAlive(keepAlive);
                clientWithOrigin.execute(TransportOpenPointInTimeAction.TYPE, openRequest, new ActionListener<>() {
                    @Override
                    public void onResponse(OpenPointInTimeResponse response) {
                        logger.trace("periodic maintenance task initialized with point-in-time id [{}]", response.getPointInTimeId());
                        threadPool.generic().execute(ActionRunnable.wrap(listener, l -> {
                            final ClusterState state = clusterService.state();
                            new RunningPeriodicMaintenanceTask(
                                response.getPointInTimeId(),
                                closingPitBefore(clientWithOrigin, response.getPointInTimeId(), l),
                                getExpirationTime(periodicTaskRetention, threadPool),
                                // compute the list of existing searchable snapshots and repositories up-front
                                listSearchableSnapshots(state),
                                RepositoriesMetadata.get(state)
                                    .repositories()
                                    .stream()
                                    .map(RepositoryMetadata::name)
                                    .collect(Collectors.toSet())
                            ).run();
                        }));
                    }

                    @Override
                    public void onFailure(Exception e) {
                        if (TransportActions.isShardNotAvailableException(e)) {
                            listener.onResponse(null);
                        } else {
                            listener.onFailure(e);
                        }
                    }
                });
            });
        }

        private static ActionListener<Void> closingPitBefore(Client client, BytesReference pointInTimeId, ActionListener<Void> listener) {
            return new ActionListener<>() {
                @Override
                public void onResponse(Void unused) {
                    closePit(client, pointInTimeId, () -> listener.onResponse(null));
                }

                @Override
                public void onFailure(Exception e) {
                    closePit(client, pointInTimeId, () -> listener.onFailure(e));
                }
            };
        }

        private static void closePit(Client client, BytesReference pointInTimeId, Runnable onCompletion) {
            client.execute(TransportClosePointInTimeAction.TYPE, new ClosePointInTimeRequest(pointInTimeId), new ActionListener<>() {
                @Override
                public void onResponse(ClosePointInTimeResponse response) {
                    if (response.isSucceeded()) {
                        logger.debug("periodic maintenance task successfully closed point-in-time id [{}]", pointInTimeId);
                    } else {
                        logger.debug("point-in-time id [{}] not found", pointInTimeId);
                    }
                    onCompletion.run();
                }

                @Override
                public void onFailure(Exception e) {
                    logger.warn(() -> "failed to close point-in-time id [" + pointInTimeId + "]", e);
                    onCompletion.run();
                }
            });
        }

        /**
         * The maintenance task, once it has opened its PIT and started running so that it has all the state it needs to do its job.
         */
        private class RunningPeriodicMaintenanceTask implements Runnable {
            private final BytesReference pointInTimeId;
            private final RefCountingListener listeners;
            private final Instant expirationTime;
            private final Map<String, Set<String>> existingSnapshots;
            private final Set<String> existingRepositories;

            RunningPeriodicMaintenanceTask(
                BytesReference pointInTimeId,
                ActionListener<Void> listener,
                Instant expirationTime,
                Map<String, Set<String>> existingSnapshots,
                Set<String> existingRepositories
            ) {
                this.pointInTimeId = pointInTimeId;
                this.listeners = new RefCountingListener(listener);
                this.expirationTime = expirationTime;
                this.existingSnapshots = existingSnapshots;
                this.existingRepositories = existingRepositories;
            }

            @Override
            public void run() {
                assert ThreadPool.assertCurrentThreadPool(ThreadPool.Names.GENERIC);
                try (listeners) {
                    executeSearch(new SearchRequest().source(getSearchSourceBuilder().trackTotalHits(true)), (searchResponse, refs) -> {
                        assert total.get() == 0L;
                        total.set(searchResponse.getHits().getTotalHits().value());
                        handleSearchResponse(searchResponse, refs);
                    });
                }
            }

            private void executeSearch(SearchRequest searchRequest, BiConsumer<SearchResponse, RefCounted> responseConsumer) {
                clientWithOrigin.execute(TransportSearchAction.TYPE, searchRequest, listeners.acquire(searchResponse -> {
                    searchResponse.mustIncRef();
                    taskRunner.enqueueTask(ActionListener.runAfter(listeners.acquire(ref -> {
                        final var refs = AbstractRefCounted.of(ref::close);
                        try {
                            responseConsumer.accept(searchResponse, refs);
                        } finally {
                            refs.decRef();
                        }
                    }), searchResponse::decRef));
                }));
            }

            private SearchSourceBuilder getSearchSourceBuilder() {
                return new SearchSourceBuilder().fetchField(new FieldAndFormat(CachedBlob.CREATION_TIME_FIELD, "epoch_millis"))
                    .fetchSource(false)
                    .trackScores(false)
                    .sort(ShardDocSortField.NAME)
                    .size(batchSize)
                    .pointInTimeBuilder(new PointInTimeBuilder(pointInTimeId).setKeepAlive(keepAlive));
            }

            private void handleSearchResponse(SearchResponse searchResponse, RefCounted refs) {
                assert ThreadPool.assertCurrentThreadPool(ThreadPool.Names.GENERIC);

                if (listeners.isFailing()) {
                    return;
                }

                final var searchHits = searchResponse.getHits().getHits();
                if (searchHits == null || searchHits.length == 0) {
                    return;
                }

                final BulkRequest bulkRequest = new BulkRequest();

                Object[] lastSortValues = null;
                for (SearchHit searchHit : searchHits) {
                    lastSortValues = searchHit.getSortValues();
                    assert searchHit.getId() != null;
                    try {
                        boolean delete = false;

                        // See {@link BlobStoreCacheService#generateId}
                        // doc id = {repository name}/{snapshot id}/{snapshot index id}/{shard id}/{file name}/@{file offset}
                        final String[] parts = Objects.requireNonNull(searchHit.getId()).split("/");
                        assert parts.length == 6 : Arrays.toString(parts) + " vs " + searchHit.getId();

                        final String repositoryName = parts[0];
                        if (existingRepositories.contains(repositoryName) == false) {
                            logger.trace("deleting blob store cache entry with id [{}]: repository does not exist", searchHit.getId());
                            delete = true;
                        } else {
                            final Set<String> knownIndexIds = existingSnapshots.get(parts[1]);
                            if (knownIndexIds == null || knownIndexIds.contains(parts[2]) == false) {
                                logger.trace("deleting blob store cache entry with id [{}]: not used", searchHit.getId());
                                delete = true;
                            }
                        }
                        if (delete) {
                            final Instant creationTime = getCreationTime(searchHit);
                            if (creationTime.isAfter(expirationTime)) {
                                logger.trace(
                                    "blob store cache entry with id [{}] was created recently, skipping deletion",
                                    searchHit.getId()
                                );
                                continue;
                            }
                            bulkRequest.add(new DeleteRequest().index(searchHit.getIndex()).id(searchHit.getId()));
                        }
                    } catch (Exception e) {
                        logger.warn(
                            () -> format("exception when parsing blob store cache entry with id [%s], skipping", searchHit.getId()),
                            e
                        );
                    }
                }

                if (bulkRequest.numberOfActions() > 0) {
                    refs.mustIncRef();
                    clientWithOrigin.execute(
                        TransportBulkAction.TYPE,
                        bulkRequest,
                        ActionListener.releaseAfter(listeners.acquire(bulkResponse -> {
                            for (BulkItemResponse itemResponse : bulkResponse.getItems()) {
                                if (itemResponse.isFailed() == false) {
                                    assert itemResponse.getResponse() instanceof DeleteResponse;
                                    deletes.incrementAndGet();
                                }
                            }
                        }), refs::decRef)
                    );
                }

                assert lastSortValues != null;
                executeSearch(
                    new SearchRequest().source(getSearchSourceBuilder().trackTotalHits(false).searchAfter(lastSortValues)),
                    this::handleSearchResponse
                );
            }
        }
    }

    private static Instant getCreationTime(SearchHit searchHit) {
        final DocumentField creationTimeField = searchHit.field(CachedBlob.CREATION_TIME_FIELD);
        assert creationTimeField != null;
        final Object creationTimeValue = creationTimeField.getValue();
        assert creationTimeValue != null;
        assert creationTimeValue instanceof String : "expect a java.lang.String but got " + creationTimeValue.getClass();
        return Instant.ofEpochMilli(Long.parseLong(creationTimeField.getValue()));
    }
}<|MERGE_RESOLUTION|>--- conflicted
+++ resolved
@@ -242,17 +242,8 @@
         }
     }
 
-<<<<<<< HEAD
-    @Nullable
-    private ShardRouting systemIndexPrimaryShard(final ClusterState state) {
-        final IndexMetadata indexMetadata = state.metadata().getProject().index(systemIndexName);
-        if (indexMetadata != null) {
-            final IndexRoutingTable indexRoutingTable = state.routingTable().index(indexMetadata.getIndex());
-            if (indexRoutingTable != null) {
-                return indexRoutingTable.shard(0).primaryShard();
-=======
     private boolean systemIndexPrimaryShardActiveAndAssignedToLocalNode(final ClusterState state) {
-        for (IndexMetadata indexMetadata : state.metadata()) {
+        for (IndexMetadata indexMetadata : state.metadata().getProject()) {
             if (indexMetadata.isSystem() && systemIndexDescriptor.matchesIndexPattern(indexMetadata.getIndex().getName())) {
                 final IndexRoutingTable indexRoutingTable = state.routingTable().index(indexMetadata.getIndex());
                 if (indexRoutingTable == null || indexRoutingTable.shard(0) == null) {
@@ -262,7 +253,6 @@
                 if (primary != null && primary.active() && Objects.equals(state.nodes().getLocalNodeId(), primary.currentNodeId())) {
                     return true;
                 }
->>>>>>> 7fd7d646
             }
         }
         return false;
