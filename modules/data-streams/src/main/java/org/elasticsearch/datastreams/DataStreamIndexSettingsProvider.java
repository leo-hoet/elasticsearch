/*
 * Copyright Elasticsearch B.V. and/or licensed to Elasticsearch B.V. under one
 * or more contributor license agreements. Licensed under the "Elastic License
 * 2.0", the "GNU Affero General Public License v3.0 only", and the "Server Side
 * Public License v 1"; you may not use this file except in compliance with, at
 * your election, the "Elastic License 2.0", the "GNU Affero General Public
 * License v3.0 only", or the "Server Side Public License, v 1".
 */
package org.elasticsearch.datastreams;

import org.elasticsearch.cluster.metadata.DataStream;
import org.elasticsearch.cluster.metadata.IndexMetadata;
import org.elasticsearch.cluster.metadata.ProjectMetadata;
import org.elasticsearch.common.UUIDs;
import org.elasticsearch.common.compress.CompressedXContent;
import org.elasticsearch.common.settings.Settings;
import org.elasticsearch.common.time.DateFormatter;
import org.elasticsearch.core.CheckedFunction;
import org.elasticsearch.core.Nullable;
import org.elasticsearch.core.TimeValue;
import org.elasticsearch.index.IndexMode;
import org.elasticsearch.index.IndexSettingProvider;
import org.elasticsearch.index.IndexSettings;
import org.elasticsearch.index.IndexVersion;
import org.elasticsearch.index.mapper.DateFieldMapper;
import org.elasticsearch.index.mapper.KeywordFieldMapper;
import org.elasticsearch.index.mapper.Mapper;
import org.elasticsearch.index.mapper.MapperBuilderContext;
import org.elasticsearch.index.mapper.MapperService;
import org.elasticsearch.index.mapper.MappingParserContext;
import org.elasticsearch.index.mapper.PassThroughObjectMapper;

import java.io.IOException;
import java.io.UncheckedIOException;
import java.time.Instant;
import java.util.ArrayList;
import java.util.Iterator;
import java.util.List;
import java.util.Locale;

import static org.elasticsearch.cluster.metadata.IndexMetadata.INDEX_ROUTING_PATH;

/**
 * An {@link IndexSettingProvider} implementation that adds the index.time_series.start_time,
 * index.time_series.end_time and index.routing_path index settings to backing indices of
 * data streams in time series index mode.
 */
public class DataStreamIndexSettingsProvider implements IndexSettingProvider {

    static final DateFormatter FORMATTER = DateFieldMapper.DEFAULT_DATE_TIME_FORMATTER;

    private final CheckedFunction<IndexMetadata, MapperService, IOException> mapperServiceFactory;

    DataStreamIndexSettingsProvider(CheckedFunction<IndexMetadata, MapperService, IOException> mapperServiceFactory) {
        this.mapperServiceFactory = mapperServiceFactory;
    }

    @Override
    public Settings getAdditionalIndexSettings(
        String indexName,
        @Nullable String dataStreamName,
<<<<<<< HEAD
        boolean isTimeSeries,
        ProjectMetadata projectMetadata,
=======
        @Nullable IndexMode templateIndexMode,
        Metadata metadata,
>>>>>>> 025f6bb7
        Instant resolvedAt,
        Settings indexTemplateAndCreateRequestSettings,
        List<CompressedXContent> combinedTemplateMappings
    ) {
        if (dataStreamName != null) {
            DataStream dataStream = projectMetadata.dataStreams().get(dataStreamName);
            // First backing index is created and then data stream is rolled over (in a single cluster state update).
            // So at this point we can't check index_mode==time_series,
            // so checking that index_mode==null|standard and templateIndexMode == TIME_SERIES
            boolean isMigratingToTimeSeries = templateIndexMode == IndexMode.TIME_SERIES;
            boolean migrating = dataStream != null
                && (dataStream.getIndexMode() == null || dataStream.getIndexMode() == IndexMode.STANDARD)
                && isMigratingToTimeSeries;
            IndexMode indexMode;
            if (migrating) {
                indexMode = IndexMode.TIME_SERIES;
            } else if (dataStream != null) {
                indexMode = isMigratingToTimeSeries ? dataStream.getIndexMode() : null;
            } else if (isMigratingToTimeSeries) {
                indexMode = IndexMode.TIME_SERIES;
            } else {
                indexMode = null;
            }
            if (indexMode != null) {
                if (indexMode == IndexMode.TIME_SERIES) {
                    Settings.Builder builder = Settings.builder();
                    TimeValue lookAheadTime = DataStreamsPlugin.getLookAheadTime(indexTemplateAndCreateRequestSettings);
                    TimeValue lookBackTime = DataStreamsPlugin.LOOK_BACK_TIME.get(indexTemplateAndCreateRequestSettings);
                    final Instant start;
                    final Instant end;
                    if (dataStream == null || migrating) {
                        start = DataStream.getCanonicalTimestampBound(resolvedAt.minusMillis(lookBackTime.getMillis()));
                        end = DataStream.getCanonicalTimestampBound(resolvedAt.plusMillis(lookAheadTime.getMillis()));
                    } else {
                        IndexMetadata currentLatestBackingIndex = projectMetadata.index(dataStream.getWriteIndex());
                        if (currentLatestBackingIndex.getSettings().hasValue(IndexSettings.TIME_SERIES_END_TIME.getKey()) == false) {
                            throw new IllegalStateException(
                                String.format(
                                    Locale.ROOT,
                                    "backing index [%s] in tsdb mode doesn't have the [%s] index setting",
                                    currentLatestBackingIndex.getIndex().getName(),
                                    IndexSettings.TIME_SERIES_END_TIME.getKey()
                                )
                            );
                        }
                        start = IndexSettings.TIME_SERIES_END_TIME.get(currentLatestBackingIndex.getSettings());
                        if (start.isAfter(resolvedAt)) {
                            end = DataStream.getCanonicalTimestampBound(start.plusMillis(lookAheadTime.getMillis()));
                        } else {
                            end = DataStream.getCanonicalTimestampBound(resolvedAt.plusMillis(lookAheadTime.getMillis()));
                        }
                    }
                    assert start.isBefore(end) : "data stream backing index's start time is not before end time";
                    builder.put(IndexSettings.TIME_SERIES_START_TIME.getKey(), FORMATTER.format(start));
                    builder.put(IndexSettings.TIME_SERIES_END_TIME.getKey(), FORMATTER.format(end));

                    if (indexTemplateAndCreateRequestSettings.hasValue(IndexMetadata.INDEX_ROUTING_PATH.getKey()) == false
                        && combinedTemplateMappings.isEmpty() == false) {
                        List<String> routingPaths = findRoutingPaths(
                            indexName,
                            indexTemplateAndCreateRequestSettings,
                            combinedTemplateMappings
                        );
                        if (routingPaths.isEmpty() == false) {
                            builder.putList(INDEX_ROUTING_PATH.getKey(), routingPaths);
                        }
                    }
                    return builder.build();
                }
            }
        }

        return Settings.EMPTY;
    }

    /**
     * Find fields in mapping that are of type keyword and time_series_dimension enabled.
     * Using MapperService here has an overhead, but allows the mappings from template to
     * be merged correctly and fetching the fields without manually parsing the mappings.
     *
     * Alternatively this method can instead parse mappings into map of maps and merge that and
     * iterate over all values to find the field that can serve as routing value. But this requires
     * mapping specific logic to exist here.
     */
    private List<String> findRoutingPaths(String indexName, Settings allSettings, List<CompressedXContent> combinedTemplateMappings) {
        var tmpIndexMetadata = IndexMetadata.builder(indexName);

        int dummyPartitionSize = IndexMetadata.INDEX_ROUTING_PARTITION_SIZE_SETTING.get(allSettings);
        int dummyShards = allSettings.getAsInt(
            IndexMetadata.SETTING_NUMBER_OF_SHARDS,
            dummyPartitionSize == 1 ? 1 : dummyPartitionSize + 1
        );
        int shardReplicas = allSettings.getAsInt(IndexMetadata.SETTING_NUMBER_OF_REPLICAS, 0);
        var finalResolvedSettings = Settings.builder()
            .put(IndexMetadata.SETTING_VERSION_CREATED, IndexVersion.current())
            .put(allSettings)
            .put(IndexMetadata.SETTING_NUMBER_OF_SHARDS, dummyShards)
            .put(IndexMetadata.SETTING_NUMBER_OF_REPLICAS, shardReplicas)
            .put(IndexMetadata.SETTING_INDEX_UUID, UUIDs.randomBase64UUID())
            .put(IndexSettings.MODE.getKey(), IndexMode.TIME_SERIES)
            // Avoid failing because index.routing_path is missing
            .putList(INDEX_ROUTING_PATH.getKey(), List.of("path"))
            .build();

        tmpIndexMetadata.settings(finalResolvedSettings);
        // Create MapperService just to extract keyword dimension fields:
        try (var mapperService = mapperServiceFactory.apply(tmpIndexMetadata.build())) {
            mapperService.merge(MapperService.SINGLE_MAPPING_NAME, combinedTemplateMappings, MapperService.MergeReason.INDEX_TEMPLATE);
            List<String> routingPaths = new ArrayList<>();
            for (var fieldMapper : mapperService.documentMapper().mappers().fieldMappers()) {
                extractPath(routingPaths, fieldMapper);
            }
            for (var objectMapper : mapperService.documentMapper().mappers().objectMappers().values()) {
                if (objectMapper instanceof PassThroughObjectMapper passThroughObjectMapper) {
                    if (passThroughObjectMapper.containsDimensions()) {
                        routingPaths.add(passThroughObjectMapper.fullPath() + ".*");
                    }
                }
            }
            for (var template : mapperService.getAllDynamicTemplates()) {
                if (template.pathMatch().isEmpty()) {
                    continue;
                }

                var templateName = "__dynamic__" + template.name();
                var mappingSnippet = template.mappingForName(templateName, KeywordFieldMapper.CONTENT_TYPE);
                String mappingSnippetType = (String) mappingSnippet.get("type");
                if (mappingSnippetType == null) {
                    continue;
                }

                MappingParserContext parserContext = mapperService.parserContext();
                for (Iterator<String> iterator = template.pathMatch().iterator(); iterator.hasNext();) {
                    var mapper = parserContext.typeParser(mappingSnippetType)
                        .parse(iterator.next(), mappingSnippet, parserContext)
                        .build(MapperBuilderContext.root(false, false));
                    extractPath(routingPaths, mapper);
                    if (iterator.hasNext()) {
                        // Since FieldMapper.parse modifies the Map passed in (removing entries for "type"), that means
                        // that only the first pathMatch passed in gets recognized as a time_series_dimension.
                        // To avoid this, each parsing call uses a new mapping snippet.
                        // Note that a shallow copy of the mappingSnippet map is not enough if there are multi-fields.
                        mappingSnippet = template.mappingForName(templateName, KeywordFieldMapper.CONTENT_TYPE);
                    }
                }
            }
            return routingPaths;
        } catch (IOException e) {
            throw new UncheckedIOException(e);
        }
    }

    /**
     * Helper method that adds the name of the mapper to the provided list if it is a keyword dimension field.
     */
    private static void extractPath(List<String> routingPaths, Mapper mapper) {
        if (mapper instanceof KeywordFieldMapper keywordFieldMapper) {
            if (keywordFieldMapper.fieldType().isDimension()) {
                routingPaths.add(mapper.fullPath());
            }
        }
    }

}<|MERGE_RESOLUTION|>--- conflicted
+++ resolved
@@ -59,13 +59,8 @@
     public Settings getAdditionalIndexSettings(
         String indexName,
         @Nullable String dataStreamName,
-<<<<<<< HEAD
-        boolean isTimeSeries,
+        @Nullable IndexMode templateIndexMode,
         ProjectMetadata projectMetadata,
-=======
-        @Nullable IndexMode templateIndexMode,
-        Metadata metadata,
->>>>>>> 025f6bb7
         Instant resolvedAt,
         Settings indexTemplateAndCreateRequestSettings,
         List<CompressedXContent> combinedTemplateMappings
